--- conflicted
+++ resolved
@@ -438,14 +438,6 @@
                          blast_csv=blast_csv,
                          )
 
-<<<<<<< HEAD
-        with open(self.unstitched_contigs_csv, 'r') as unstitched_contigs_csv, \
-             open(self.contigs_csv, 'w') as contigs_csv:
-            referencefull_contig_stitcher(unstitched_contigs_csv, contigs_csv, self.stitcher_plot_svg)
-
-        logger.info('Running remap on %s.', self)
-=======
->>>>>>> 2edae5ef
         if self.debug_remap:
             debug_file_prefix = os.path.join(scratch_path, 'debug')
         else:
@@ -478,8 +470,7 @@
         with open(self.unstitched_contigs_csv, 'r') as unstitched_contigs_csv, \
              open(with_prefix(self.remap_counts_csv)) as unstitched_counts_csv, \
              open(self.contigs_csv, 'w') as contigs_csv:
-            contig_stitcher(unstitched_contigs_csv, contigs_csv, self.stitcher_plot_svg,
-                          unstitched_counts_csv)
+            referencefull_contig_stitcher(unstitched_contigs_csv, contigs_csv, self.stitcher_plot_svg, unstitched_counts_csv)
 
         with open(self.contigs_csv) as contigs_csv, \
                 open(self.remap_csv, 'w') as remap_csv, \
