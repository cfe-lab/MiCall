""" Report where references come from, and validate that they match the source.

Running this script reports a source for each group of references, downloads
them again, and checks that they match the source.
Finally, it reports any references that aren't documented yet.
"""

import re
import typing
from difflib import Differ, SequenceMatcher
from io import StringIO
from itertools import chain, groupby
from textwrap import fill, wrap

from yaml import safe_load

from micall.data.landmark_reader import LandmarkReader
from micall.resistance.asi_algorithm import WILD_TYPES_PATH
from micall.utils.translation import translate

try:
    import requests
except ImportError:
    # Allow tests to run without requests module
    requests = None

from micall.core.project_config import ProjectConfig


def main():
    project_config = ProjectConfig.loadDefault()
    error_count = 0
    unchecked_ref_names = set(project_config.getAllReferences().keys())
    error_count += check_hcv_seeds(project_config, unchecked_ref_names)
    error_count += check_hcv_coordinates(project_config, unchecked_ref_names)
    error_count += check_hiv_seeds(project_config, unchecked_ref_names)
    error_count += check_hiv_coordinates(project_config, unchecked_ref_names)
    error_count += check_hiv_wild_types(project_config)
    error_count += check_hla_seeds(project_config, unchecked_ref_names)
    error_count += check_hla_coordinates(project_config, unchecked_ref_names)
    error_count += check_sars_seeds(project_config, unchecked_ref_names)
    error_count += check_sars_coordinates(project_config, unchecked_ref_names)

    if not unchecked_ref_names:
        print('No unchecked refs.')
    else:
        print(fill_report(f'Unchecked refs: '
                          f'{", ".join(sorted(unchecked_ref_names))}'))
        error_count += len(unchecked_ref_names)
    print(f'Total errors: {error_count}.')


def check_hiv_seeds(project_config, unchecked_ref_names: set):
    print("""\
HIV seed references come from the HIV Sequence Database Compendium. They are
downloaded from https://www.hiv.lanl.gov/content/sequence/NEWALIGN/align.html
Recombinant references are excluded (names start with a digit).
The HIV1-CON-XX-Consensus-seed is a special case: the consensus of consensuses,
downloaded from the same page with the Consensus/Ancestral alignment type.
See the project_seeds_from_compendium.py script for full details.
""")
    sequences = fetch_alignment_sequences(2004,
                                          'CON',  # Consensus/Ancestral
                                          'ENV')
    consensus = sequences['CON_OF_CONS'].replace('-', '').upper()

    compendium_sequences = fetch_alignment_sequences('2015', 'COM')
    source_sequences = {ref_name.split('.')[-1]: ref_sequence
                        for ref_name, ref_sequence in compendium_sequences.items()
                        if not ref_name[0].isdigit()}  # Exclude recombinants.
    consensus_accession = 'Consensus'
    assert consensus_accession not in source_sequences, sorted(source_sequences.keys())
    source_sequences[consensus_accession] = consensus
    ref_names = project_config.getProjectSeeds('HIV')
    unchecked_ref_names.difference_update(ref_names)

    report, error_count = compare_config(ref_names,
                                         project_config,
                                         source_sequences,
                                         name_part=3)
    print(report)
    return error_count


def check_hiv_wild_types(project_config):
    print("""\
HIV wild types for resistance reports are extracted from Consensus B.
""")
    sequences = fetch_alignment_sequences(2004,
                                          'CON',  # Consensus/Ancestral
                                          'POL')
    consensus_b = sequences['CONSENSUS_B'].upper()

    with open(WILD_TYPES_PATH) as wild_types_file:
        wild_types = safe_load(wild_types_file)
    boundaries = {'PR': (171, 468),
                  'RT': (468, 1788),
                  'INT': (2148, 3014)}
    ref_names = sorted(boundaries.keys())
    source_wild_types = {}
    for ref_name, (start, end) in boundaries.items():
        source_nuc_sequence = consensus_b[start:end]
        source_wild_types[ref_name] = translate(source_nuc_sequence)
    report, error_count = compare_config(ref_names,
                                         project_config,
                                         source_wild_types,
                                         reference_overrides=wild_types)
    print(report)
    return error_count


def check_hiv_coordinates(project_config, unchecked_ref_names: set):
    print("""\
HIV coordinate references come from HXB2 (K03455). That sequence is trimmed
to each of the gene regions, then translated to amino acids. The gene positions
are documented at https://www.hiv.lanl.gov/content/sequence/HIV/REVIEWS/HXB2.html
We replace HXB2's premature stop codon in Nef with the codon from Consensus B,
and drop a nucleotide of Vpr to avoid the frame shift.
V3LOOP is a subsection of Env from Consensus B with one nucleotide replaced by
the nucleotide from the overall consensus.
Our G2P reference is the same V3LOOP with a bunch of X's added to leave space
for insertions in the scoring matrix. See pssm_lib.py for more details.
""")
    hxb2 = fetch_by_accession('K03455')

    consensus_sequences = fetch_alignment_sequences(2004,
                                                    'CON',  # Consensus/Ancestral
                                                    'NEF')
    consensus_b_nef = consensus_sequences['CONSENSUS_B'].replace('-', '').upper()

    consensus_sequences = fetch_alignment_sequences('2004',
                                                    'CON',  # Consensus/Ancestral
                                                    'ENV')
    consensus_b_env = consensus_sequences['CONSENSUS_B'].replace('-', '').upper()
    overall_consensus_env = \
        consensus_sequences['CON_OF_CONS'].replace('-', '').upper()

    region_names = ['HIV1B-gag',
                    'PR',
                    'RT',  # p51 only
                    'INT',
                    'HIV1B-vif',
                    'HIV1B-vpr',
                    'HIV1B-vpu',
                    'GP120',
                    'GP41',
                    'HIV1B-nef']
    source_sequences = {}
    landmark_reader = LandmarkReader.load()
    for region_name in region_names:
        region = landmark_reader.get_gene('HIV1-B-FR-K03455-seed',
                                          region_name)
        source_nuc_sequence = hxb2[region['start']:region['end']]
        if region_name == 'HIV1B-nef':
            # Replace premature stop codon with Consensus B.
            source_nuc_sequence = (source_nuc_sequence[:369] +
                                   consensus_b_nef[369:372] +
                                   source_nuc_sequence[372:])
        elif region_name == 'HIV1B-vpr':
            # Drop nucleotide to avoid frame shift.
            source_nuc_sequence = (source_nuc_sequence[:213] +
                                   source_nuc_sequence[214:])
        source_sequences[region_name] = translate(source_nuc_sequence)

    consensus_b_v3_nuc_seq = consensus_b_env[876:981]
    overall_v3_nuc_seq = overall_consensus_env[855:960]
    consensus_b_v3_amino_seq = translate(consensus_b_v3_nuc_seq)
    overall_v3_amino_seq = translate(overall_v3_nuc_seq)
    assert 'CTRPNNNTRKSIHIGPGRAFYTTGEIIGDIRQAHC' == consensus_b_v3_amino_seq, consensus_b_v3_amino_seq
    assert 'CTRPNNNTRKSIRIGPGQAFYATGDIIGDIRQAHC' == overall_v3_amino_seq, overall_v3_amino_seq
    # Difference is here:        ^

    combined_v3_nuc_seq = (consensus_b_v3_nuc_seq[:63] +
                           overall_v3_nuc_seq[63] +
                           consensus_b_v3_nuc_seq[64:])
    source_sequences['V3LOOP'] = translate(combined_v3_nuc_seq)

    hiv_project = project_config.config['projects']['HIV']
    ref_names = {project_region['coordinate_region']
                 for project_region in hiv_project['regions']}
    unchecked_ref_names.difference_update(ref_names)

    report, error_count = compare_config(ref_names,
                                         project_config,
                                         source_sequences)
    print(report)
    return error_count


def check_hcv_seeds(project_config, unchecked_ref_names: set):
    print("""\
Most HCV seed references come from the HCV Sequence Genotype Reference,
downloaded from https://hcv.lanl.gov/content/sequence/NEWALIGN/align.html
This script contains a complete list of the reference accession numbers.
""")
    source_ids = {'HCV-1a': 'Ref.1a.US.77.H77.NC_004102',
                  'HCV-1b': 'Ref.1b.BR.03.BR1427_P1_10-7-03.EF032892',
                  'HCV-1c': 'Ref.1c.ID.x.HC-G9.D14853',
                  'HCV-1e': 'KJ439769',
                  'HCV-1g': 'Ref.1g.ES.x.1804.AM910652',
                  'HCV-2a': 'Ref.2a.JP.x.AY746460.AY746460',
                  'HCV-2b': 'Ref.2b.JP.x.HC-J8.D10988',
                  'HCV-2c': 'Ref.2c.x.x.BEBE1.D50409',
                  'HCV-2i': 'Ref.2i.VN.x.D54.DQ155561',
                  'HCV-2j': 'Ref.2j.VE.05.C1292.HM777359',
                  'HCV-2k': 'Ref.2k.MD.x.VAT96.AB031663',
                  'HCV-2q': 'Ref.2q.ES.01.852.FN666429',
                  'HCV-3a': 'Ref.3a.DE.x.HCVCENS1.X76918',
                  'HCV-3b': 'Ref.3b.JP.x.HCV-Tr.D49374',
                  'HCV-3i': 'Ref.3i.IN.02.IND-HCV-3i.FJ407092',
                  'HCV-3k': 'Ref.3k.ID.x.JK049.D63821',
                  'HCV-4a': 'Ref.4a.EG.x.ED43.Y11604',
                  'HCV-4b': 'Ref.4b.CA.x.QC264.FJ462435',
                  'HCV-4c': 'Ref.4c.CA.x.QC381.FJ462436',
                  'HCV-4d': 'Ref.4d.CA.x.QC382.FJ462437',
                  'HCV-4f': 'Ref.4f.FR.x.IFBT84.EF589160',
                  'HCV-4g': 'Ref.4g.CA.x.QC193.FJ462432',
                  'HCV-4k': 'Ref.4k.CA.x.QC383.FJ462438',
                  'HCV-4l': 'Ref.4l.CA.x.QC274.FJ839870',
                  'HCV-4m': 'Ref.4m.CA.x.QC249.FJ462433',
                  'HCV-4n': 'Ref.4n.CA.x.QC97.FJ462441',
                  'HCV-4o': 'Ref.4o.CA.x.QC93.FJ462440',
                  'HCV-4p': 'Ref.4p.CA.x.QC139.FJ462431',
                  'HCV-4q': 'Ref.4q.CA.x.QC262.FJ462434',
                  'HCV-4r': 'Ref.4r.CA.x.QC384.FJ462439',
                  'HCV-4t': 'Ref.4t.CA.x.QC155.FJ839869',
                  'HCV-4v': 'Ref.4v.CY.05.CYHCV048.HQ537008',
                  'HCV-5a': 'Ref.5a.GB.x.EUH1480.NC_009826',
                  'HCV-6a': 'Ref.6a.HK.x.6a33.AY859526',
                  'HCV-6b': 'Ref.6b.x.x.Th580.NC_009827',
                  'HCV-6c': 'Ref.6c.TH.x.Th846.EF424629',
                  'HCV-6d': 'Ref.6d.VN.x.VN235.D84263',
                  'HCV-6e': 'Ref.6e.CN.x.GX004.DQ314805',
                  'HCV-6f': 'Ref.6f.TH.x.C-0044.DQ835760',
                  'HCV-6g': 'Ref.6g.HK.x.HK6554.DQ314806',
                  'HCV-6h': 'Ref.6h.VN.x.VN004.D84265',
                  'HCV-6i': 'Ref.6i.TH.x.C-0159.DQ835762',
                  'HCV-6j': 'Ref.6j.TH.x.C-0667.DQ835761',
                  'HCV-6k': 'Ref.6k.CN.x.KM41.DQ278893',
                  'HCV-6l': 'Ref.6l.US.x.537796.EF424628',
                  'HCV-6m': 'Ref.6m.TH.x.C-0185.DQ835765',
                  'HCV-6n': 'Ref.6n.CN.x.KM42.DQ278894',
                  'HCV-6o': 'Ref.6o.CA.x.QC227.EF424627',
                  'HCV-6p': 'Ref.6p.CA.x.QC216.EF424626',
                  'HCV-6q': 'Ref.6q.CA.x.QC99.EF424625',
                  'HCV-6r': 'Ref.6r.CA.x.QC245.EU408328',
                  'HCV-6s': 'Ref.6s.CA.x.QC66.EU408329',
                  'HCV-6t': 'Ref.6t.VN.x.D49.EU246939',
                  'HCV-6u': 'EU408330',
                  'HCV-6v': 'EU158186',
                  'HCV-6w': 'Ref.6w.TW.x.HCV-6-D140.EU643834',
                  # EF108306.2 is available, but only extends 5' and 3'.
                  'HCV-7a': 'Ref.7a.CA.x.QC69.EF108306.1'}
    source_sequences = {}
    for ref_name, source_id in source_ids.items():
        match = re.search(r'[A-Z_]+[0-9.]+$', source_id)
        assert match is not None, source_id
        accession_number = match.group(0)
        source_sequences[ref_name] = fetch_by_accession(accession_number)

    ref_names = project_config.getProjectSeeds('HCV')
    unchecked_ref_names.difference_update(ref_names)

    report, error_count = compare_config(ref_names,
                                         project_config,
                                         source_sequences)
    print(report)
    return error_count


def check_hcv_coordinates(project_config, unchecked_ref_names: set):
    print("""\
Most HCV coordinate references were listed in the FDA guidance:
https://www.fda.gov/downloads/Drugs/GuidanceComplianceRegulatoryInformation/Guidances/UCM340712.pdf
This script contains a complete list of the reference accession numbers.
""")
    accession_numbers = {'HCV1A': 'NC_004102',
                         'HCV1B': 'AJ238799',
                         'HCV2': 'AB047639',
                         'HCV3': 'GU814263',
                         'HCV4': 'GU814265',
                         'HCV5': 'AF064490',
                         'HCV6': 'Y12083',
                         # EF108306.2 is available, but only extends 5' and 3'.
                         'HCV7': 'EF108306.1'}
    source_nuc_sequences = {
        genotype: fetch_by_accession(accession_number)
        for genotype, accession_number in accession_numbers.items()}

    # Boundary positions in landmarks are from the European HCV database records.
    # https://euhcvdb.ibcp.fr/euHCVdb/do/displayHCVEntry?primaryAC=AF009606
    # That is the original H77 accession number for HCV1A. NC_004102 is the
    # curated and annotated version that was derived from the AF009606 entry.
    # All the other genotypes can be found by their regular accession numbers.

    hcv_project = project_config.config['projects']['HCV']
    ref_names = {project_region['coordinate_region']
                 for project_region in hcv_project['regions']}
    unchecked_ref_names.difference_update(ref_names)
    landmark_reader = LandmarkReader.load()

    source_sequences = {}
    for ref_name in sorted(ref_names):
        ref_parts = ref_name.split('-')
        genotype = ref_parts[0]
        seed_name = f'HCV-{genotype[3:].lower()}'
        if len(seed_name) == 5:
            seed_name += 'a'

        region = landmark_reader.get_gene(seed_name, ref_name)
        start, stop = region['start'], region['end']
        nuc_seq_ref_trimmed = source_nuc_sequences[genotype][start-1:stop-1]
        source_sequences[ref_name] = translate(nuc_seq_ref_trimmed)

    report, error_count = compare_config(ref_names,
                                         project_config,
                                         source_sequences)
    print(report)
    return error_count


def check_hla_seeds(project_config, unchecked_ref_names: set):
    print("""\
HLA seed reference is downloaded from accession AJ458991.3
""")

    source_sequence = fetch_by_accession('AJ458991.3')
    source_sequences = {'HLA-B-seed': source_sequence[301:1869]}

    ref_names = project_config.getProjectSeeds('HLA-B')
    unchecked_ref_names.difference_update(ref_names)

    report, error_count = compare_config(ref_names,
                                         project_config,
                                         source_sequences)
    print(report)
    return error_count


def check_hla_coordinates(project_config, unchecked_ref_names: set):
    print("""\
HLA coordinate references are translated from the seed reference.
""")
    ref_names = ('HLA-B-exon2', 'HLA-B-exon3')

    seed_sequence = project_config.getReference('HLA-B-seed')
    unchecked_ref_names.difference_update(ref_names)
    landmark_reader = LandmarkReader.load()

    source_sequences = {}
    for ref_name in ref_names:
        region = landmark_reader.get_gene('HLA-B-seed', ref_name[6:])
        source_nuc_sequence = seed_sequence[region['start']:region['end']]
        source_sequences[ref_name] = translate(source_nuc_sequence)

    report, error_count = compare_config(ref_names,
                                         project_config,
                                         source_sequences)
    print(report)
    return error_count


def check_sars_seeds(project_config, unchecked_ref_names: set):
    print("""\
SARS-CoV-2 seed reference is downloaded from accession MN908947
""")

    source_sequence = fetch_by_accession('MN908947')
    source_sequences = {'SARS-CoV-2-seed': source_sequence}

    ref_names = project_config.getProjectSeeds('SARS-CoV-2')
    unchecked_ref_names.difference_update(ref_names)

    report, error_count = compare_config(ref_names,
                                         project_config,
                                         source_sequences)
    print(report)
    return error_count


def check_sars_coordinates(project_config, unchecked_ref_names: set):
    print("""\
SARS-CoV-2 coordinate references are translated from the seed reference.
""")
<<<<<<< HEAD
    boundaries = {"SARS-CoV-2-5'UTR": (1, 265),
                  'SARS-CoV-2-ORF1a': (266, 13483),
                  'SARS-CoV-2-ORF1b': (13468, 21555),
                  'SARS-CoV-2-S': (21563, 25384),
                  'SARS-CoV-2-ORF3a': (25393, 26220),
                  'SARS-CoV-2-E': (26245, 26472),
                  'SARS-CoV-2-M': (26523, 27191),
                  'SARS-CoV-2-ORF6': (27202, 27387),
                  'SARS-CoV-2-ORF7a': (27394, 27759),
                  'SARS-CoV-2-ORF7b': (27756, 27887),
                  'SARS-CoV-2-ORF8': (27894, 28259),
                  'SARS-CoV-2-N': (28274, 29533),
                  'SARS-CoV-2-ORF10': (29558, 29674),
                  "SARS-CoV-2-3'UTR": (29675, 29903),
                  'SARS-CoV-2-nsp1': (266, 805),
                  'SARS-CoV-2-nsp2': (806, 2719),
                  'SARS-CoV-2-nsp3': (2720, 8554),
                  'SARS-CoV-2-nsp4': (8555, 10054),
                  'SARS-CoV-2-nsp5': (10055, 10972),
                  'SARS-CoV-2-nsp6': (10973, 11842),
                  'SARS-CoV-2-nsp7': (11843, 12091),
                  'SARS-CoV-2-nsp8': (12092, 12685),
                  'SARS-CoV-2-nsp9': (12686, 13024),
                  'SARS-CoV-2-nsp10': (13025, 13441),
                  'SARS-CoV-2-nsp12': (13442, 16236),
                  'SARS-CoV-2-nsp13': (16237, 18039),
                  'SARS-CoV-2-nsp14': (18040, 19620),
                  'SARS-CoV-2-nsp15': (19621, 20658),
                  'SARS-CoV-2-nsp16': (20659, 21552),
                  'SARS-CoV-2-TRS-B-1': (21556, 21562),
                  'SARS-CoV-2-TRS-B-2': (25385, 25392),
                  'SARS-CoV-2-TRS-B-3': (26221, 26244),
                  'SARS-CoV-2-TRS-B-4': (26473, 26522),
                  'SARS-CoV-2-TRS-B-5': (27192, 27201),
                  'SARS-CoV-2-TRS-B-6': (27388, 27393),
                  'SARS-CoV-2-TRS-B-7': (27888, 27893),
                  'SARS-CoV-2-TRS-B-8': (28260, 28273),
                  'SARS-CoV-2-TRS-B-9': (29534, 29557)}
=======
    ref_names = ('SARS-CoV-2-ORF1ab',
                 'SARS-CoV-2-S',
                 'SARS-CoV-2-ORF3a',
                 'SARS-CoV-2-E',
                 'SARS-CoV-2-M',
                 'SARS-CoV-2-ORF6',
                 'SARS-CoV-2-ORF7a',
                 'SARS-CoV-2-ORF7b',
                 'SARS-CoV-2-ORF8',
                 'SARS-CoV-2-N',
                 'SARS-CoV-2-ORF10',
                 'SARS-CoV-2-nsp1',
                 'SARS-CoV-2-nsp2',
                 'SARS-CoV-2-nsp3',
                 'SARS-CoV-2-nsp4',
                 'SARS-CoV-2-nsp5',
                 'SARS-CoV-2-nsp6',
                 'SARS-CoV-2-nsp7',
                 'SARS-CoV-2-nsp8',
                 'SARS-CoV-2-nsp9',
                 'SARS-CoV-2-nsp10',
                 'SARS-CoV-2-nsp12',
                 'SARS-CoV-2-nsp13',
                 'SARS-CoV-2-nsp14',
                 'SARS-CoV-2-nsp15',
                 'SARS-CoV-2-nsp16')
>>>>>>> 91c7ab7f

    # Funky translation at this base: it gets duplicated.
    duplicated_base = 13468
    seed_sequence = project_config.getReference('SARS-CoV-2-seed')
    unchecked_ref_names.difference_update(ref_names)
    landmark_reader = LandmarkReader.load()

    source_sequences = {}
<<<<<<< HEAD
    ref_positions = set()
    for ref_name, (start, end) in boundaries.items():
        ref_positions = ref_positions.union(range(start, end+1))
        source_nuc_sequence = seed_sequence[start-1:end]
        if start < duplicated_base <= end:
=======
    for ref_name in ref_names:
        region = landmark_reader.get_gene('SARS-CoV-2-seed', ref_name)
        start = region['start']
        end = region['end']
        source_nuc_sequence = seed_sequence[start-1:end-3]  # Trim stop codons.
        if start <= duplicated_base <= end:
>>>>>>> 91c7ab7f
            source_nuc_sequence = (
                source_nuc_sequence[:duplicated_base-start+1] +
                source_nuc_sequence[duplicated_base-start:])
        if 'TRS-B' in ref_name or ref_name.endswith('UTR'):
            source_sequences[ref_name] = source_nuc_sequence
        else:
            source_sequences[ref_name] = translate(source_nuc_sequence)
        print(ref_name, len(source_sequences[ref_name]))

    all_positions = set(range(1, len(seed_sequence)+1))
    missing_positions = sorted(all_positions - ref_positions)
    if missing_positions:
        print('Missing positions from SARS:')
    for offset, items in groupby(enumerate(missing_positions),
                                 lambda item: item[1]-item[0]):
        positions = [x for i, x in items]
        if len(positions) == 1:
            print(*positions)
        else:
            print(f'{positions[0]}-{positions[-1]}')

    report, error_count = compare_config(ref_names,
                                         project_config,
                                         source_sequences)
    print(report)
    return error_count


def fetch_alignment_sequences(year, alignment_type, region='GENOME'):
    response = requests.post(
        'https://www.hiv.lanl.gov/cgi-bin/NEWALIGN/align.cgi',
        data={'ORGANISM': 'HIV',
              'ALIGN_TYPE': alignment_type,
              'SUBORGANISM': 'HIV1',
              'PRE_USER': 'predefined',
              'REGION': region,
              'GENO_SUB': 'All',
              'BASETYPE': 'DNA',
              'YEAR': year,
              'FORMAT': 'fasta',
              'submit': 'Get Alignment'})
    match = re.search(r'<a href="([^"]*)">Download', response.text)
    assert match
    response = requests.get('https://www.hiv.lanl.gov' + match.group(1))
    sequences = parse_fasta(StringIO(response.text))
    return sequences


def fetch_hcv_sequences(year, alignment_type='REF', region='GENOME'):
    response = requests.post(
        'https://hcv.lanl.gov/cgi-bin/NEWALIGN/align.cgi',
        data={'ORGANISM': 'HCV',
              'ALIGN_TYPE': alignment_type,
              'SUBORGANISM': 'HCV',
              'PRE_USER': 'predefined',
              'REGION': region,
              'START': '',
              'END': '',
              'GENO_SUB': 'ALL',
              'BASETYPE': 'DNA',
              'YEAR': year,
              'FORMAT': 'fasta',
              'submit': 'Get Alignment'})
    match = re.search(r'<a href="([^"]*)">Download', response.text)
    assert match
    response = requests.get('https://www.hcv.lanl.gov' + match.group(1))
    sequences = parse_fasta(StringIO(response.text))
    return sequences


def fetch_by_accession(accession):
    response = requests.get('https://www.ncbi.nlm.nih.gov/nuccore/' +
                            accession + '?report=fasta&format=text')
    response.raise_for_status()
    match = re.search(r'<div id="viewercontent1".*val="(\d+)"', response.text)
    if not match:
        raise ValueError(f'Accession not found: {accession!r}.')
    response_id = match.group(1)

    response = requests.get(f'https://www.ncbi.nlm.nih.gov/sviewer/viewer.fcgi?'
                            f'id={response_id}&db=nuccore&report=fasta')
    response.raise_for_status()
    fasta = StringIO(response.text)
    source_sequence, = parse_fasta(fasta).values()
    return source_sequence


def parse_fasta(fasta):
    key = None
    sequences = {}
    section = None
    for line in chain(fasta, [None]):
        is_header = line is None or line.startswith('>')
        if not is_header:
            section.append(line.strip())
        else:
            if key is not None:
                sequences[key] = ''.join(section)
            section = []
            if line is not None:
                key = line[1:].strip()

    return sequences


def fill_report(report):
    return fill(report, break_long_words=False, break_on_hyphens=False) + '\n'


def compare_config(ref_names,
                   project_config,
                   source_sequences,
                   name_part=None,
                   reference_overrides=None):
    source_sequences = dict(source_sequences)  # Make a copy.
    source_count = len(source_sequences)
    differ = Differ()
    error_count = 0
    matching_references = []
    missing_references = []
    diff_report = StringIO()
    for ref_name in sorted(ref_names):
        if reference_overrides:
            project_sequence = reference_overrides.get(ref_name)
        else:
            project_sequence = None
        if project_sequence is None:
            try:
                project_sequence = project_config.getReference(ref_name)
            except KeyError:
                project_sequence = ''
        if name_part is None:
            source_name = ref_name
        else:
            name_parts = ref_name.split('-')
            source_name = name_parts[name_part]
        try:
            source_sequence = source_sequences.pop(source_name)
        except KeyError:
            source_sequence = None
        source_sequence = source_sequence and source_sequence.replace('-', '')
        if source_sequence is None:
            error_count += 1
            missing_references.append(ref_name)
        elif source_sequence == project_sequence:
            matching_references.append(ref_name)
        else:
            error_count += 1
            diff_report.write(ref_name + '\n')
            source_sections = []
            project_sections = []
            matcher = SequenceMatcher(a=source_sequence,
                                      b=project_sequence,
                                      autojunk=False)
            for tag, i1, i2, j1, j2 in matcher.get_opcodes():
                if tag != 'equal' or i2 - i1 < 210:
                    source_sections.append(source_sequence[i1:i2])
                    project_sections.append(project_sequence[j1:j2])
                else:
                    section = source_sequence[i1:i2]
                    section_size = i2-i1
                    hidden_size = section_size - 140
                    label = f'[{hidden_size} matching characters]'
                    source_sections.append(section[:70])
                    source_sections.append(label)
                    source_sections.append(section[-70:])
                    project_sections.append(section[:70])
                    project_sections.append(label)
                    project_sections.append(section[-70:])
            source_lines = join_and_wrap(source_sections)
            project_lines = join_and_wrap(project_sections)
            for line in differ.compare(source_lines, project_lines):
                diff_report.write(line)
            diff_report.write('\n')

    report = StringIO()
    if matching_references:
        matching_references.sort()
        match_report = f'Matching references: {", ".join(matching_references)}'
        match_report = fill_report(match_report)
        report.write(match_report)
    if missing_references:
        missing_references.sort()
        missing_report = (f'ERROR: references missing from source: '
                          f'{", ".join(missing_references)}')
        missing_report = fill_report(missing_report)
        report.write(missing_report)
    if source_sequences:
        unused_count = len(source_sequences)
        unused_report = f'ERROR: Left {unused_count} out of {source_count} sequences unused: '
        unused_report += ', '.join(sorted(source_sequences))
        unused_report = fill_report(unused_report)
        report.write(unused_report)
        error_count += len(source_sequences)

    if diff_report.tell():
        report.write('ERROR: changed references:\n')
        report.write(diff_report.getvalue())
    return report.getvalue(), error_count


def join_and_wrap(sections: typing.Sequence[str]) -> typing.List[str]:
    joined = ''.join(sections)
    wrapped = wrap(joined, width=65)
    return [line + '\n' for line in wrapped]


if __name__ == '__main__':
    main()<|MERGE_RESOLUTION|>--- conflicted
+++ resolved
@@ -382,7 +382,6 @@
     print("""\
 SARS-CoV-2 coordinate references are translated from the seed reference.
 """)
-<<<<<<< HEAD
     boundaries = {"SARS-CoV-2-5'UTR": (1, 265),
                   'SARS-CoV-2-ORF1a': (266, 13483),
                   'SARS-CoV-2-ORF1b': (13468, 21555),
@@ -421,34 +420,6 @@
                   'SARS-CoV-2-TRS-B-7': (27888, 27893),
                   'SARS-CoV-2-TRS-B-8': (28260, 28273),
                   'SARS-CoV-2-TRS-B-9': (29534, 29557)}
-=======
-    ref_names = ('SARS-CoV-2-ORF1ab',
-                 'SARS-CoV-2-S',
-                 'SARS-CoV-2-ORF3a',
-                 'SARS-CoV-2-E',
-                 'SARS-CoV-2-M',
-                 'SARS-CoV-2-ORF6',
-                 'SARS-CoV-2-ORF7a',
-                 'SARS-CoV-2-ORF7b',
-                 'SARS-CoV-2-ORF8',
-                 'SARS-CoV-2-N',
-                 'SARS-CoV-2-ORF10',
-                 'SARS-CoV-2-nsp1',
-                 'SARS-CoV-2-nsp2',
-                 'SARS-CoV-2-nsp3',
-                 'SARS-CoV-2-nsp4',
-                 'SARS-CoV-2-nsp5',
-                 'SARS-CoV-2-nsp6',
-                 'SARS-CoV-2-nsp7',
-                 'SARS-CoV-2-nsp8',
-                 'SARS-CoV-2-nsp9',
-                 'SARS-CoV-2-nsp10',
-                 'SARS-CoV-2-nsp12',
-                 'SARS-CoV-2-nsp13',
-                 'SARS-CoV-2-nsp14',
-                 'SARS-CoV-2-nsp15',
-                 'SARS-CoV-2-nsp16')
->>>>>>> 91c7ab7f
 
     # Funky translation at this base: it gets duplicated.
     duplicated_base = 13468
@@ -457,20 +428,11 @@
     landmark_reader = LandmarkReader.load()
 
     source_sequences = {}
-<<<<<<< HEAD
     ref_positions = set()
     for ref_name, (start, end) in boundaries.items():
         ref_positions = ref_positions.union(range(start, end+1))
         source_nuc_sequence = seed_sequence[start-1:end]
-        if start < duplicated_base <= end:
-=======
-    for ref_name in ref_names:
-        region = landmark_reader.get_gene('SARS-CoV-2-seed', ref_name)
-        start = region['start']
-        end = region['end']
-        source_nuc_sequence = seed_sequence[start-1:end-3]  # Trim stop codons.
         if start <= duplicated_base <= end:
->>>>>>> 91c7ab7f
             source_nuc_sequence = (
                 source_nuc_sequence[:duplicated_base-start+1] +
                 source_nuc_sequence[duplicated_base-start:])
