--- conflicted
+++ resolved
@@ -4,10 +4,6 @@
       "max_variants": 0,
       "regions": [
         {
-<<<<<<< HEAD
-          "coordinate_region": "SARS-CoV-2-S",
-          "coordinate_region_length": 1273,
-=======
           "coordinate_region": "HCV1A-H77-Core",
           "coordinate_region_length": 191,
           "key_positions": [],
@@ -24,7 +20,6 @@
         {
           "coordinate_region": "HCV1A-H77-E1",
           "coordinate_region_length": 192,
->>>>>>> 91c7ab7f
           "key_positions": [],
           "min_coverage1": 10,
           "min_coverage2": 50,
