# Script to update QAI with information from the
# conseq.csv files produced by the MiSeq pipeline.
# To execute as a script, run python -m micall.monitor.update_qai

import csv
from argparse import SUPPRESS
from collections import defaultdict
from datetime import datetime
import logging
from micall.monitor.sample_watcher import PipelineType
from operator import itemgetter
import os

from micall.monitor import qai_helper
from micall.utils import sample_sheet_parser
from micall.core.project_config import ProjectConfig, G2P_SEED_NAME
from .kive_watcher import wait_for_retry

logger = logging.getLogger('update_qai')


def parse_args():
    import argparse
    parser = argparse.ArgumentParser(
        description="Update the Oracle database with conseq information",
        formatter_class=argparse.ArgumentDefaultsHelpFormatter)
    parser.add_argument("result_folder",
                        help="Result folder that holds the conseq.csv file")
    parser.add_argument('--pipeline_version',
                        default='0-dev',
                        help='version suffix for batch names and folder names')
    parser.add_argument('--qai_server',
                        default=os.environ.get('MICALL_QAI_SERVER',
                                               'http://localhost:3000'),
                        help='server to post reviews on')
    parser.add_argument('--qai_user',
                        default=os.environ.get('MICALL_QAI_USER', 'bob'),
                        help='user name for QAI server')
    parser.add_argument('--qai_password',
                        default=SUPPRESS,
                        help='password for QAI server (default not shown)')
    args = parser.parse_args()
    if not hasattr(args, 'qai_password'):
        args.qai_password = os.environ.get('MICALL_QAI_PASSWORD', 'testing')
    return args


def build_conseqs(conseqs_file, run, sample_sheet, ok_sample_regions):
    """
    Parses a Pipeline-produced conseq file and builds JSON objects to send
    to QAI.

    @param conseqs_file: An open file that contains the consensus sequences
        from the counts2csf step for all samples in the run.
    @param run: a hash with the attributes of the run record, including a
        sequencing summary of all the samples and their target projects
    @param sample_sheet: The data parsed from the sample sheet.
    @param ok_sample_regions: A set of (sample_name, region, qcut) tuples that
        were given a good score by the pipeline.
    @return an array of JSON hashes, one for each conseq.
    """

    result = []
    ss = sample_sheet
    sequencings = run['sequencing_summary']
    run_name = run['runname']
    conseqs_csv = csv.DictReader(conseqs_file)
    # ss["Data"] is keyed by (what should be) the FASTQ
    # filename, which looks like
    #
    # [sample name with ; and _ replaced by -]_S[sample number].
    #
    # Meanwhile, entries in conseqs_file have a "sample" field holding
    # just the sample name (also with ; and _ replaced).  We make a
    # lookup table to get the FASTQ filename just from the first part.
    # This will make subsequent steps easier (avoids having to do a
    # search through a list/dict of dicts).
    # FASTQ_lookup = {}
    # filename_re = re.compile("(.+)_S.+")
    # for fastq_filename in ss["Data"]:
    #     sample_name = filename_re.match(fastq_filename).group(1)
    #     FASTQ_lookup[sample_name] = fastq_filename

    projects = ProjectConfig.loadDefault()
    target_regions = set()  # set([(tags, seed_name)])
    for entry in sequencings:
        target_project = entry['target_project']
        try:
            seeds = projects.getProjectSeeds(target_project)
        except KeyError:
            if target_project != 'Unknown':
                logger.warning('Failed to load project seeds for %s in %s.',
                               entry['tag'],
                               run_name,
                               exc_info=True)
            seeds = set()
        for seed in seeds:
            target_regions.add((entry['tag'], seed))

    for row in conseqs_csv:
        # Each row of this file looks like:
        # sample,region,q-cutoff,s-number,consensus-percent-cutoff,sequence
        # We want to take the "sample" entry and get the corresponding
        # original Sample_Name from the sample sheet. In version 2, this
        # looks like [sample name]~[project name]#[...]
        # In version 1, this looked like [sample name]~[project name]#[...]
        # but both ; and _ got garbled by the MiSeq instrument itself.
        # Thus we have to work around it.
        fastq_filename = row["sample"]
        sample_info = ss["Data"][fastq_filename]
        orig_sample_name = sample_info["orig_sample_name"]
        sample_tags = sample_info["tags"]
        # FIXME if row["sequence"] is blank we replace it with a dash.
        # Need Conan to make that row blank-able.
        curr_seq = row["sequence"] if len(row["sequence"]) > 0 else "-"
        sample_region = (fastq_filename, row["region"], row["q-cutoff"])
        ok_region = sample_region in ok_sample_regions
        is_target_region = (sample_tags, row["region"]) in target_regions
        ok_for_release = ok_region and is_target_region
        result.append({
            "samplename": orig_sample_name,
            # July 9, 2014: we can't do this properly right now
            # without a lookup table that is yet to be fully
            # defined.
            "testcode": None,
            "conseq_cutoff": row["consensus-percent-cutoff"],
            "region": row["region"],
            "qcutoff": float(row["q-cutoff"]),
            "snum": fastq_filename.split('_')[-1],
            "seq": curr_seq,
            "ok_for_release": ok_for_release
        })
    return result


def build_review_decisions(coverage_file, collated_counts_file, cascade_file,
                           sample_sheet, sequencings, project_regions,
                           regions):
    """ Build a list of request objects that will create the review decision
    records.

    @param coverage_file: CSV file with coverage scores
    @param collated_counts_file: CSV file with read counts
    @param cascade_file: CSV file with read counts throughout the pipeline
    @param sample_sheet: the sample sheet for the run
    @param sequencings: the sequencing records from QAI
    @param project_regions: [{"id": project_region_id,
                              "project_name": project_name,
                              "seed_region_names": [seed_region_name],
                              "coordinate_region_name": coordinate_region_name}]
    @param regions: [{"id": region_id, "name": region_name}]
    """

    project_region_map = dict([((entry['project_name'],
                                 entry['coordinate_region_name']), entry['id'])
                               for entry in project_regions])
    region_map = dict([(entry['name'], entry['id']) for entry in regions])
<<<<<<< HEAD
    sample_tags = dict(
        map(itemgetter('filename', 'tags'), sample_sheet['DataSplit']))
    sample_names = dict(
        map(itemgetter('tags', 'filename'), sample_sheet['DataSplit']))
=======
    # noinspection PyTypeChecker
    sample_tags = dict(map(itemgetter('filename', 'tags'), sample_sheet['DataSplit']))
    # noinspection PyTypeChecker
    sample_names = dict(map(itemgetter('tags', 'filename'), sample_sheet['DataSplit']))
>>>>>>> 78ee9c68

    counts_map = {}  # {tags: raw, (tags, seed): mapped]}
    # sample,type,count
    for counts in csv.DictReader(collated_counts_file):
        count = int(counts['count'])
        tags = sample_tags[counts['sample']]
        count_type = counts['type']
        if count_type not in ('raw', 'unmapped'):
            seed = count_type.split(' ', 1)[1]
            key = tags, seed
            counts_map[key] = count

    unreported_tags = set()
    for counts in csv.DictReader(cascade_file):
        tags = sample_tags[counts['sample']]
        counts_map[tags] = int(counts['demultiplexed']) * 2
        unreported_tags.add(tags)

        key = tags, G2P_SEED_NAME
        counts_map[key] = int(counts['v3loop']) * 2

    sequencing_map = defaultdict(dict)  # {tags: {project: sequencing}}
    for sequencing in sequencings:
        sequencing_map[sequencing['tag']][
            sequencing['target_project']] = sequencing

    targeted_projects = set(map(itemgetter('target_project'), sequencings))

    decisions = {}  # {(sample_name, region): decision}
    # sample,project,region,q.cut,min.coverage,which.key.pos,off.score,on.score
    for coverage in csv.DictReader(coverage_file):
        tags = sample_tags[coverage['sample']]
        project_map = sequencing_map.get(tags)
        if project_map is None:
            raise KeyError("No sequencing found with tags '%s' for %s. Are "
                           "tagged layouts missing?" % (tags, coverage_file.name))
        sequencing = project_map.get(coverage['project'])
        if sequencing is not None:
            score = int(coverage['on.score'])
        else:
            score = int(coverage['off.score'])
            first_project = sorted(project_map.keys())[0]
            sequencing = project_map[first_project]
        project_region_id = project_region_map[(coverage['project'],
                                                coverage['region'])]
        raw_count = counts_map[tags]
        seed = coverage['seed']
        mapped_count = counts_map.get((tags, seed))
        seed_region_id = region_map[seed]

        decision_key = (coverage['sample'], coverage['region'])
        previous_decision = decisions.get(decision_key)
        is_replacement = (previous_decision is None
                          or score > previous_decision['score']
                          or (score == previous_decision['score']
                              and coverage['project'] in targeted_projects))
        if is_replacement:
            decisions[decision_key] = {
                'sequencing_id': sequencing['id'],
                'project_region_id': project_region_id,
                'seed_region_id': seed_region_id,
                'sample_name': coverage['sample'],
                'score': score,
                'min_coverage': int(coverage['min.coverage']),
                'min_coverage_pos': int(coverage['which.key.pos']),
                'raw_reads': raw_count,
                'mapped_reads': mapped_count
            }
            unreported_tags.discard(tags)
    for tags in unreported_tags:
        sample_name = sample_names[tags]
        project_map = sequencing_map.get(tags)
        if project_map is None:
            raise KeyError("No sequencing found with tags '%s'." % tags)
        first_project = sorted(project_map.keys())[0]
        sequencing = project_map[first_project]
        decision_key = sample_name
        decisions[decision_key] = {
            'sequencing_id': sequencing['id'],
            'sample_name': sample_name,
            'raw_reads': counts_map[tags],
            'mapped_reads': 0
        }
    return list(decisions.values())


def upload_review_to_qai(coverage_file, collated_counts_file, cascade_file,
                         run, sample_sheet, conseqs, session,
                         pipeline_version):
    """ Create a review.

    @param coverage_file: the coverage scores to upload
    @param collated_counts_file: CSV file of read counts to upload
    @param cascade_file: CSV file of read counts throughout the pipeline
    @param run: a hash with the attributes of the run record, including a
        sequencing summary of all the samples and their target projects
    @param sample_sheet: details of the run so we can tell which sample used
        which tags
    @param conseqs: an array of JSON hashes to pass to QAI for the conseq
        child records
    @param session: the QAI session
    @param str pipeline_version: 'X.Y' describing the current version
    """

    runid = run['id']

    sequencings = run['sequencing_summary']

    project_regions = session.get_json("/lab_miseq_project_regions?pipeline=" +
                                       pipeline_version)
    if not project_regions:
        raise RuntimeError('Unknown pipeline: ' + pipeline_version)

    regions = session.get_json("/lab_miseq_regions")

    decisions = build_review_decisions(coverage_file, collated_counts_file,
                                       cascade_file, sample_sheet, sequencings,
                                       project_regions, regions)

    session.post_json(
        "/lab_miseq_reviews", {
            'runid': runid,
            'pipeline_id': find_pipeline_id(session, pipeline_version),
            'lab_miseq_review_decisions': decisions,
            'lab_miseq_conseqs': conseqs
        })


def upload_proviral_tables(session, result_folder, run, pipeline_version):
    proviral_file = os.path.join(result_folder, "proviral",
                                 "table_precursor.csv")
    aln_proviral_file = os.path.join(result_folder, "proviral",
                                     "aligned_table_precursor.csv")
    proviral_responses = upload_proviral_csv(session, run['id'], proviral_file,
                                             '/proviral/create')
    logger.info('proviral upload success!')
    proviral_responses = upload_proviral_csv(session, run['id'],
                                             aln_proviral_file,
                                             '/aligned_proviral/create')
    logger.info('aligned proviral upload success!')


def upload_proviral_csv(session, run_id, csv_path, endpoint):
    responses = []
    with open(csv_path, newline='') as csvfile:
        reader = csv.DictReader(csvfile)
        for row in reader:
            row['lab_miseq_run_id'] = run_id
            response = session.post_json(endpoint, row)
            responses.append(response)
    return responses


def clean_runname(runname):
    try:
        rundate = datetime.strptime(runname, '%d-%b-%y')
        cleaned_runname = datetime.strftime(rundate, '%d-%b-%Y')
    except ValueError:
        cleaned_runname = runname
    return cleaned_runname


def find_run(session, runname):
    """ Query QAI to find the run id for a given run name.

    @return: a hash with the attributes of the run record, including a
        sequencing summary of all the samples and their target projects.
    """
    cleaned_runname = clean_runname(runname)
    runs = session.get_json("/lab_miseq_runs?summary=sequencing&runname=" +
                            cleaned_runname)
    rowcount = len(runs)
    if rowcount == 0:
        raise RuntimeError(
            "No run found with runname {!r}.".format(cleaned_runname))
    if rowcount != 1:
        raise RuntimeError("Found {} runs with runname {!r}.".format(
            rowcount, cleaned_runname))
    return runs[0]


def find_pipeline_id(session, pipeline_version):
    """ Query QAI to find the pipeline id for the current version.

    :param session: open session on QAI
    :param str pipeline_version: 'X.Y' description of pipeline version to find
    @return: the pipeline id.
    """
    pipelines = session.get_json("/lab_miseq_pipelines?version=" +
                                 pipeline_version)
    rowcount = len(pipelines)
    if rowcount == 0:
        raise RuntimeError(
            "No pipeline found with version {!r}.".format(pipeline_version))
    if rowcount != 1:
        raise RuntimeError("Found {} pipelines with version {!r}.".format(
            rowcount, pipeline_version))
    return pipelines[0]['id']


def load_ok_sample_regions(result_folder):
    ok_sample_regions = set()
    coverage_file = os.path.join(result_folder, 'coverage_scores.csv')
    with open(coverage_file, "rU") as f:
        reader = csv.DictReader(f)
        for row in reader:
            if row['on.score'] == '4':
                ok_sample_regions.add(
                    (row['sample'], row['region'], row['q.cut']))

    return ok_sample_regions


def process_folder(item, qai_server, qai_user, qai_password, pipeline_version):
    result_folder, pipeline_group = item

    all_results_path, _ = os.path.split(os.path.normpath(result_folder))
    run_path, _ = os.path.split(all_results_path)
    sample_sheet_file = os.path.join(run_path, "SampleSheet.csv")
    with open(sample_sheet_file, "rU") as f:
        sample_sheet = sample_sheet_parser.sample_sheet_parser(f)

    attempt_count = 0
    with qai_helper.Session() as session:
        # noinspection PyBroadException
        try:
            session.login(qai_server, qai_user, qai_password)
            run = find_run(session, sample_sheet["Experiment Name"])

            ## PROVIRAL
            if pipeline_group == PipelineType.PROVIRAL:
                upload_proviral_tables(session, result_folder, run,
                                       pipeline_version)
            ## DENOVO
            elif pipeline_group in (PipelineType.DENOVO_MAIN,
                                    PipelineType.DENOVO_MIDI,
                                    PipelineType.DENOVO_RESISTANCE):
                # Do nothing
                pass
            ## REMAPPED
            else:
                process_remapped(result_folder, session, run, pipeline_version)

        except Exception:
            attempt_count += 1
            wait_for_retry(attempt_count)


def process_remapped(result_folder, session, run, pipeline_version):
    logger.info('Uploading data to Oracle from {}'.format(result_folder))
    collated_conseqs = os.path.join(result_folder, 'conseq.csv')
    collated_counts = os.path.join(result_folder, 'remap_counts.csv')
    cascade = os.path.join(result_folder, 'cascade.csv')
    coverage_scores = os.path.join(result_folder, 'coverage_scores.csv')
    all_results_path, _ = os.path.split(os.path.normpath(result_folder))
    run_path, _ = os.path.split(all_results_path)
    sample_sheet_file = os.path.join(run_path, "SampleSheet.csv")

    with open(sample_sheet_file, "rU") as f:
        sample_sheet = sample_sheet_parser.sample_sheet_parser(f)

    ok_sample_regions = load_ok_sample_regions(result_folder)

    with open(collated_conseqs) as f:
        conseqs = build_conseqs(f, run, sample_sheet, ok_sample_regions)

    with open(coverage_scores) as f, \
            open(collated_counts) as f2, \
            open(cascade) as f3:
        upload_review_to_qai(f, f2, f3, run, sample_sheet, conseqs, session,
                             pipeline_version)
        logger.info('Remapped upload success!')


def upload_loop(qai_server, qai_user, qai_password, pipeline_version,
                upload_queue):
    # noinspection PyBroadException
    try:
        with qai_helper.Session() as session:
            # Try logging in to QAI, just so we learn about problems at launch.
            session.login(qai_server, qai_user, qai_password)
    except Exception:
        logger.error('Unable to log in to QAI.', exc_info=True)

    while True:
        item = upload_queue.get()
        if item is None:
            break
        process_folder(item, qai_server, qai_user, qai_password,
                       pipeline_version)


def main():
    args = parse_args()

    process_folder(args.result_folder, args.qai_server, args.qai_user,
                   args.qai_password, args.pipeline_version)

    logger.info('Completed upload to Oracle.')


if __name__ == "__main__":
    main()<|MERGE_RESOLUTION|>--- conflicted
+++ resolved
@@ -155,17 +155,10 @@
                                  entry['coordinate_region_name']), entry['id'])
                                for entry in project_regions])
     region_map = dict([(entry['name'], entry['id']) for entry in regions])
-<<<<<<< HEAD
-    sample_tags = dict(
-        map(itemgetter('filename', 'tags'), sample_sheet['DataSplit']))
-    sample_names = dict(
-        map(itemgetter('tags', 'filename'), sample_sheet['DataSplit']))
-=======
     # noinspection PyTypeChecker
     sample_tags = dict(map(itemgetter('filename', 'tags'), sample_sheet['DataSplit']))
     # noinspection PyTypeChecker
     sample_names = dict(map(itemgetter('tags', 'filename'), sample_sheet['DataSplit']))
->>>>>>> 78ee9c68
 
     counts_map = {}  # {tags: raw, (tags, seed): mapped]}
     # sample,type,count
