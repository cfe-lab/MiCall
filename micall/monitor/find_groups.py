--- conflicted
+++ resolved
@@ -32,16 +32,6 @@
         if sample_name is None:
             # Project was not included.
             continue
-<<<<<<< HEAD
-        midi_trimmed = midi_files.pop(sample_name + 'MIDI', None)
-        midi_name = trimmed_names.get(midi_trimmed)
-        yield SampleGroup(sample_name, (file_name, midi_name))
-
-    for sample_name, trimmed_name in midi_files.items():
-        file_name = trimmed_names.get(trimmed_name)
-        if file_name is not None:
-            yield SampleGroup(sample_name, (file_name, None))
-=======
         midi_trimmed = midi_files.get(sample_name + 'MIDI')
         if midi_trimmed is None and sample_name.upper().endswith('WG'):
             sample_name = sample_name[:-2]
@@ -59,5 +49,4 @@
                 unused_names.discard(file_name)
                 sample_name = sample_names.get(trimmed_name)
                 if sample_name is not None:
-                    yield SampleGroup(sample_name, (file_name, None))
->>>>>>> ee8e707a
+                    yield SampleGroup(sample_name, (file_name, None))