--- conflicted
+++ resolved
@@ -1090,18 +1090,15 @@
                 region_info = landmark_reader.get_gene(coordinate_name,
                                                        region)
                 region_start = region_info['start']
-<<<<<<< HEAD
-                nuc_dict = combine_region_nucleotides(nuc_dict, self.combined_report_nucleotides[entry][region], region_start)
-                insertions_dict = combine_region_insertions(insertions_dict,
-                                                            self.combined_insertion_nucs[entry][region], region_start)
-            consensus_insertions = find_consensus_insertions(insertions_dict)
-            nuc_dict.update(consensus_insertions)
-=======
                 nuc_dict = combine_region_nucleotides(
                     nuc_dict,
                     self.combined_report_nucleotides[entry][region],
                     region_start)
->>>>>>> 987f45be
+                insertions_dict = combine_region_insertions(insertions_dict,
+                                                            self.combined_insertion_nucs[entry][region],
+                                                            region_start)
+            consensus_insertions = find_consensus_insertions(insertions_dict)
+            nuc_dict.update(consensus_insertions)
             nuc_entries = list(nuc_dict.items())
             nuc_entries.sort(key=lambda elem: elem[0])
             self._write_consensus_helper(
