#! /usr/bin/env python3.6

"""
Shipyard-style MiSeq pipeline, post-processing 1
Takes aligned CSV as input (produced by sam2aln).
Re-aligns sequence variants to lab standard references (e.g., HXB2).
Reports nucleotide and amino acid frequencies by reference coordinates.
Outputs consensus sequences in same coordinate system.
This assumes a consistent reading frame across the entire region.
"""

import argparse
import re
from collections import Counter, defaultdict, OrderedDict
import csv
from itertools import groupby
from operator import itemgetter
import os

import gotoh

from micall.core.project_config import ProjectConfig
from micall.utils.big_counter import BigCounter
from micall.utils.translation import translate, ambig_dict

AMINO_ALPHABET = 'ACDEFGHIKLMNPQRSTVWY*'
CONSEQ_MIXTURE_CUTOFFS = [0.01, 0.02, 0.05, 0.1, 0.2, 0.25]
GAP_OPEN_COORD = 40
GAP_EXTEND_COORD = 10
CONSENSUS_MIN_COVERAGE = 100
MAX_CUTOFF = 'MAX'


def parse_args():
    parser = argparse.ArgumentParser(
        description='Post-processing of short-read alignments.')

    parser.add_argument('aligned_csv',
                        type=argparse.FileType('r'),
                        help='input CSV with aligned reads')
    parser.add_argument('clipping_csv',
                        type=argparse.FileType('r'),
                        help='input CSV with count of soft-clipped reads at each position')
    parser.add_argument('remap_conseq_csv',
                        type=argparse.FileType('r'),
                        help='input CSV with consensus sequences from remap step')
    parser.add_argument('conseq_ins_csv',
                        type=argparse.FileType('r'),
                        help='input CSV with insertions relative to consensus sequence')
    parser.add_argument('nuc_csv',
                        type=argparse.FileType('w'),
                        help='CSV containing nucleotide frequencies')
    parser.add_argument('amino_csv',
                        type=argparse.FileType('w'),
                        help='CSV containing amino frequencies')
    parser.add_argument('amino_detail_csv',
                        type=argparse.FileType('w'),
                        help='CSV containing amino frequencies for each contig')
    parser.add_argument('coord_ins_csv',
                        type=argparse.FileType('w'),
                        help='CSV containing insertions relative to coordinate reference')
    parser.add_argument('conseq_csv',
                        type=argparse.FileType('w'),
                        help='CSV containing consensus sequences')
    parser.add_argument('failed_align_csv',
                        type=argparse.FileType('w'),
                        help='CSV containing any consensus that failed to align')
    parser.add_argument('conseq_region_csv',
                        type=argparse.FileType('w'),
                        help='CSV containing consensus sequences, split by region')

    return parser.parse_args()


class SequenceReport(object):
    """ Hold the data for several reports related to a sample's genetic sequence.

    To use a report object, read a group of aligned reads that mapped to a
    single region, and then write out all the reports for that region.
    """
    def __init__(self,
                 insert_writer,
                 projects,
                 conseq_mixture_cutoffs,
                 clipping_counts=None,
                 conseq_insertion_counts=None):
        """ Create an object instance.

        @param insert_writer: InsertionWriter object that will track reads and
            write out any insertions relative to the coordinate reference.
        @param projects: ProjectConfig object
        @param conseq_mixture_cutoffs: a list of cutoff fractions used to
            determine what portion a variant must exceed before it will be
            included as a mixture in the consensus.
        """
        self.consensus_min_coverage = 0
        self.callback_progress = 0
        self.callback_next = self.callback_chunk_size = self.callback_max = None
        self.insert_writer = insert_writer
        self.projects = projects
        self.conseq_mixture_cutoffs = list(conseq_mixture_cutoffs)
        self.conseq_mixture_cutoffs.insert(0, MAX_CUTOFF)
        self.callback = None
        self.v3_overlap_aminos = None
        self.v3_overlap_region_name = None
        self.seed_aminos = self.reports = self.reading_frames = None
        self.inserts = self.consensus = self.seed = None
        self.coordinate_refs = self.remap_conseqs = None

        # {seed: {coord_region: [ReportAmino]}}
        self.combined_reports = defaultdict(lambda: defaultdict(list))

        # {seed_name: {pos: count}}
        self.clipping_counts = clipping_counts or defaultdict(Counter)

        # {seed_name: {pos: count}
        self.conseq_insertion_counts = (conseq_insertion_counts or
                                        defaultdict(Counter))
        self.nuc_writer = self.nuc_detail_writer = self.conseq_writer = None
        self.amino_writer = self.amino_detail_writer = None
        self.conseq_region_writer = self.fail_writer = None

    def enable_callback(self, callback, file_size):
        """ Enable callbacks to update progress while counting reads.

        @param callback: a function to report progress with three optional
            parameters - callback(message, progress, max_progress)
        @param file_size: the size of the aligned reads file
        """

        self.callback = callback
        self.callback_max = file_size
        self.callback_chunk_size = file_size // 100
        self.callback_next = self.callback_chunk_size
        self.callback(message='... extracting statistics from alignments',
                      progress=0,
                      max_progress=self.callback_max)

    def _count_reads(self, aligned_reads):
        """
        Parses contents of aligned CSV.

        :param aligned_reads: a sequence of Dicts from csv.DictReader
        """

        for i, row in enumerate(aligned_reads):
            if i == 0:
                # these will be the same for all rows, so just assign from the first
                self.seed = row['refname']
                if self.amino_detail_writer is not None:
                    self.detail_seed = self.seed
                    _, self.seed = self.seed.split('-', 1)
                self.qcut = row['qcut']
            nuc_seq = row['seq']
            offset = int(row['offset'])
            count = int(row['count'])
            if self.callback:
                row_size = sum(map(len, row.values()))
                self.callback_progress += row_size
                if self.callback_progress >= self.callback_next:
                    self.callback(progress=self.callback_progress)
                    self.callback_next += self.callback_chunk_size

            # first run, prepare containers
            if not self.seed_aminos:
                self.insert_writer.start_group(self.seed,
                                               self.qcut)
                for reading_frame in range(3):
                    self.seed_aminos[reading_frame] = []

            # record this read to calculate insertions later
            self.insert_writer.add_nuc_read('-'*offset + nuc_seq, count)

            # cycle through reading frames
            for reading_frame, frame_seed_aminos in self.seed_aminos.items():
                offset_nuc_seq = ' ' * (reading_frame + offset) + nuc_seq
                # pad to a codon boundary
                offset_nuc_seq += ' ' * ((3 - (len(offset_nuc_seq) % 3)) % 3)
                start = offset - (offset % 3)
                for nuc_pos in range(start, len(offset_nuc_seq), 3):
                    codon_index = nuc_pos // 3
                    # append SeedAmino objects to this list if necessary
                    while len(frame_seed_aminos) <= codon_index:
                        frame_seed_aminos.append(SeedAmino(
                            len(frame_seed_aminos)*3-reading_frame))

                    # update amino acid counts
                    codon = offset_nuc_seq[nuc_pos:nuc_pos + 3]
                    seed_amino = frame_seed_aminos[codon_index]
                    seed_amino.count_aminos(codon, count)
        if self.callback:
            self.callback(progress=self.callback_max)

    def _pair_align(self, reference, query, gap_open=15, gap_extend=5, use_terminal_gap_penalty=1):
        """ Align a query sequence of amino acids to a reference sequence.

        @return: (aligned_ref, aligned_query, score)
        """
        # noinspection PyUnresolvedReferences
        aligned_ref, aligned_query, score = gotoh.align_it_aa(
            reference,
            query,
            gap_open,
            gap_extend,
            use_terminal_gap_penalty)
        return aligned_ref, aligned_query, score

    def _map_to_coordinate_ref(self, coordinate_name, coordinate_ref):
        """
        Align consensus of aligned reads in each reading frame to the
        coordinate reference to determine best frame.
        Generate a map of consensus indices to the coordinate reference.

        :param coordinate_name: Name of coordinate reference.
        :param coordinate_ref: Amino acid sequence of coordinate reference.
        :return: Dict object containing coordinate map.
        """

        # Start max_score with the minimum score we can consider a valid
        # alignment. Anything worse, we won't bother
        consensus_length = len([amino for amino in self.seed_aminos[0] if amino.counts])
        max_score = min(consensus_length, len(coordinate_ref))

        best_alignment = None
        for reading_frame, frame_seed_aminos in self.seed_aminos.items():
            consensus = ''.join([seed_amino1.get_consensus()
                                for seed_amino1 in frame_seed_aminos])
            if reading_frame == 0:
                # best guess before aligning - if alignments fail, this will be non-empty
                self.consensus[coordinate_name] = consensus

            # map to reference coordinates by aligning consensus
            a_coord, a_consensus, score = self._pair_align(
                coordinate_ref,
                consensus,
                gap_open=GAP_OPEN_COORD,
                gap_extend=GAP_EXTEND_COORD)
            if score < max_score:
                continue
            max_score = score
            best_alignment = (reading_frame, consensus, a_coord, a_consensus)

        report_aminos = []
        if best_alignment is not None:
            reading_frame, consensus, a_coord, a_consensus = best_alignment

            coord2conseq = self.map_sequences(coordinate_ref,
                                              consensus,
                                              a_coord,
                                              a_consensus)
            frame_seed_aminos = self.seed_aminos[reading_frame]
            self.reading_frames[coordinate_name] = reading_frame
            self.consensus[coordinate_name] = consensus
            coordinate_inserts = {i*3 - reading_frame for i in range(len(consensus))}
            prev_conseq_index = None
            prev_consensus_nuc_index = None
            for coord_index in range(len(coordinate_ref)):
                conseq_index = coord2conseq.get(coord_index)
                if conseq_index is None:
                    seed_amino = SeedAmino(None)
                    if (prev_conseq_index is not None and
                            prev_conseq_index+1 < len(frame_seed_aminos)):
                        prev_seed_amino = frame_seed_aminos[prev_conseq_index]
                        prev_count = sum(prev_seed_amino.counts.values())
                        prev_count += prev_seed_amino.deletions
                        next_seed_amino = frame_seed_aminos[prev_conseq_index+1]
                        next_count = sum(next_seed_amino.counts.values())
                        next_count += next_seed_amino.deletions
                        min_count = min(prev_count, next_count)
                        seed_amino.deletions = min_count
                        for nuc in seed_amino.nucleotides:
                            nuc.count_nucleotides('-', min_count)
                else:
                    seed_amino = frame_seed_aminos[conseq_index]
                    if prev_conseq_index is None:
                        coordinate_inserts = {i
                                              for i in coordinate_inserts
                                              if i >= seed_amino.consensus_nuc_index}
                    prev_conseq_index = conseq_index
                if (coordinate_name == self.v3_overlap_region_name and
                        self.v3_overlap_aminos):
                    seed_amino.count_overlap(
                        self.v3_overlap_aminos[coord_index].seed_amino)

                report_aminos.append(ReportAmino(seed_amino, coord_index + 1))
                if seed_amino.consensus_nuc_index is not None:
                    coordinate_inserts.remove(seed_amino.consensus_nuc_index)
                    prev_consensus_nuc_index = seed_amino.consensus_nuc_index
            if prev_consensus_nuc_index is None:
                coordinate_inserts.clear()
            else:
                coordinate_inserts = {i
                                      for i in coordinate_inserts
                                      if i <= prev_consensus_nuc_index}
            self.inserts[coordinate_name] = coordinate_inserts

        self.reports[coordinate_name] = report_aminos

    def map_sequences(self, from_seq, to_seq, from_aligned=None, to_aligned=None):
        if from_aligned is None or to_aligned is None:
            from_aligned, to_aligned, _score = self._pair_align(
                from_seq,
                to_seq,
                gap_open=GAP_OPEN_COORD,
                gap_extend=GAP_EXTEND_COORD)
        seq_map = {}
        from_index = to_index = 0
        for from_aa, to_aa in zip(from_aligned, to_aligned):
            if (to_index < len(to_seq) and
                    to_aa == to_seq[to_index]):
                seq_map[from_index] = to_index
                to_index += 1
            if (from_index < len(from_seq) and
                    from_aa == from_seq[from_index]):
                from_index += 1
        return seq_map

    def process_reads(self,
                      aligned_csv,
                      coverage_summary=None):
        # parse CSV file containing aligned reads, grouped by reference and quality cutoff
        aligned_reader = csv.DictReader(aligned_csv)
        for _, aligned_reads in groupby(aligned_reader,
                                        lambda row: (row['refname'], row['qcut'])):
            self.read(aligned_reads)

            if self.insert_writer is not None:
                self.write_insertions(self.insert_writer)
            if self.nuc_writer is not None:
                self.write_nuc_counts(self.nuc_writer)
            if self.conseq_writer is not None:
                self.write_consensus(self.conseq_writer)
            if self.conseq_region_writer is not None:
                self.write_consensus_regions(self.conseq_region_writer)
            if self.amino_detail_writer is not None:
                self.write_amino_detail_counts()
            elif self.amino_writer is not None:
                self.write_amino_counts(self.amino_writer,
                                        coverage_summary=coverage_summary)
            if self.fail_writer is not None:
                self.write_failure(self.fail_writer)
        if self.amino_detail_writer is not None and self.amino_writer is not None:
            self.write_amino_counts(self.amino_writer,
                                    coverage_summary=coverage_summary)

    def read(self, aligned_reads, v3_overlap_region_name=None):
        """
        Reset all the counters, and read a new section of aligned reads.
        A section must have the same region, and qcut on all lines.

        @param aligned_reads: an iterator of dicts generated by csv.DictReader
            Each dict corresponds to a row from an aligned.CSV file and
            corresponds to a single aligned read.
        @param v3_overlap_region_name: coordinate region name to record as G2P
            overlap instead of the usual reporting.
        """
        aligned_reads = self.align_deletions(aligned_reads)

        self.seed_aminos = {}  # {reading_frame: [SeedAmino(consensus_nuc_index)]}
        self.reports = {}  # {coord_name: [ReportAmino()]}
        self.reading_frames = {}  # {coord_name: reading_frame}
        self.inserts = {}  # {coord_name: set([consensus_index])}
        self.consensus = {}  # {coord_name: consensus_amino_seq}

        # populates these dictionaries, generates amino acid counts
        self._count_reads(aligned_reads)

        if not self.seed_aminos:
            # no valid reads were aligned to this region and counted, skip next step
            self.coordinate_refs = {}
        else:
            self.coordinate_refs = self.projects.getCoordinateReferences(self.seed)
            if not self.coordinate_refs:
                # No coordinate references defined for this region.
                # Pad the amino acid count list until it has the same length
                # as the seed reference, then skip next step.
                seed_ref = self.projects.getReference(self.seed)
                while len(self.seed_aminos[0])*3 < len(seed_ref):
                    self.seed_aminos[0].append(SeedAmino(3*len(self.seed_aminos[0])))

        # iterate over coordinate references defined for this region
        for coordinate_name, coordinate_ref in self.coordinate_refs.items():
            self._map_to_coordinate_ref(coordinate_name, coordinate_ref)
            report_aminos = self.reports[coordinate_name]
            if coordinate_name == v3_overlap_region_name:
                self.v3_overlap_region_name = v3_overlap_region_name
                self.v3_overlap_aminos = report_aminos
                self.reports[coordinate_name] = []
                self.inserts[coordinate_name] = []

    def read_clipping(self, clipping_csv):
        for row in csv.DictReader(clipping_csv):
            pos = int(row['pos'])
            count = int(row['count'])
            self.clipping_counts[row['refname']][pos] += count

    def read_insertions(self, conseq_ins_csv):
        reader = csv.DictReader(conseq_ins_csv)
        for refname, rows in groupby(reader, itemgetter('refname')):
            insertion_names = defaultdict(set)  # {pos: set([qname])}
            for row in rows:
                pos = int(row['pos'])
                pos_names = insertion_names[pos]
                pos_names.add(row['qname'])
            self.conseq_insertion_counts[refname] = Counter(
                {pos: len(names) for pos, names in insertion_names.items()})

    @staticmethod
    def _create_amino_writer(amino_file):
        columns = ['seed',
                   'region',
                   'q-cutoff',
                   'query.nuc.pos',
                   'refseq.aa.pos']
        columns.extend(AMINO_ALPHABET)
        columns.extend(
            ('X', 'partial', 'del', 'ins', 'clip', 'v3_overlap', 'coverage'))
        return csv.DictWriter(amino_file,
                              columns,
                              lineterminator=os.linesep)

    def write_amino_header(self, amino_file):
        self.amino_writer = self._create_amino_writer(amino_file)
        self.amino_writer.writeheader()

    def write_amino_counts(self, amino_writer=None, coverage_summary=None):
        """ Write amino counts file.

        Must have already called write_nuc_counts() to calculate max_clip_count
        for each ReportAmino.
        """
        amino_writer = amino_writer or self.amino_writer
        if not self.combined_reports:
            self.write_amino_report(amino_writer,
                                    self.reports,
                                    self.seed,
                                    coverage_summary)
        else:
            for seed, reports in self.combined_reports.items():
                self.write_amino_report(amino_writer,
                                        reports,
                                        seed,
                                        coverage_summary)

    def write_amino_detail_header(self, amino_detail_file):
        self.amino_detail_writer = self._create_amino_writer(amino_detail_file)
        self.amino_detail_writer.writeheader()

    def write_amino_detail_counts(self, amino_detail_writer=None):
        amino_detail_writer = amino_detail_writer or self.amino_detail_writer
        self.write_amino_report(amino_detail_writer, self.reports, self.detail_seed)
        old_reports = self.combined_reports[self.seed]
        for region, report in self.reports.items():
            old_report = old_reports[region]
            for i, report_amino in enumerate(report):
                if i < len(old_report):
                    old_report[i].seed_amino.add(report_amino.seed_amino)
                else:
                    report_amino.seed_amino.consensus_nuc_index = None
                    old_report.append(report_amino)
        self.reports.clear()

    def write_amino_report(self, amino_writer, reports, seed, coverage_summary=None):
        if not reports:
            return
        regions = sorted(reports.keys())
        for region in regions:
            coverage_sum = 0.0
            pos_count = 0
            for report_amino in reports[region]:
                seed_amino = report_amino.seed_amino
                query_pos = (str(seed_amino.consensus_nuc_index + 1)
                             if seed_amino.consensus_nuc_index is not None
                             else '')
                max_clip_count = 0
                total_insertion_count = 0
                for seed_nuc in seed_amino.nucleotides:
                    max_clip_count = max(seed_nuc.clip_count, max_clip_count)
                    total_insertion_count += seed_nuc.insertion_count
                row = {'seed': seed,
                       'region': region,
                       'q-cutoff': self.qcut,
                       'query.nuc.pos': query_pos,
                       'refseq.aa.pos': report_amino.position,
                       'X': seed_amino.low_quality,
                       'partial': seed_amino.partial,
                       'del': seed_amino.deletions,
                       'ins': total_insertion_count,
                       'clip': max_clip_count,
                       'v3_overlap': seed_amino.v3_overlap,
                       'coverage': seed_amino.deletions}
                for letter in AMINO_ALPHABET:
                    letter_count = seed_amino.counts[letter]
                    row[letter] = letter_count
                    coverage_sum += letter_count
                    row['coverage'] += letter_count
                amino_writer.writerow(row)
                pos_count += 1
            if coverage_summary is not None and pos_count > 0:
                region_coverage = coverage_sum / pos_count
                old_coverage = coverage_summary.get('avg_coverage', -1)
                if region_coverage > old_coverage:
                    coverage_summary['avg_coverage'] = region_coverage
                    coverage_summary['coverage_region'] = region
                    coverage_summary['region_width'] = pos_count

    @staticmethod
    def _create_nuc_writer(nuc_file):
        return csv.DictWriter(nuc_file,
                              ['seed',
                               'region',
                               'q-cutoff',
                               'query.nuc.pos',
                               'refseq.nuc.pos',
                               'A',
                               'C',
                               'G',
                               'T',
                               'N',
                               'del',
                               'ins',
                               'clip',
                               'v3_overlap',
                               'coverage'],
                              lineterminator=os.linesep)

    def write_nuc_header(self, nuc_file):
        self.nuc_writer = self._create_nuc_writer(nuc_file)
        self.nuc_writer.writeheader()

    def write_counts(self, region, seed_amino, report_amino, nuc_writer):
        """ Write a row of nucleotide counts for a single position.

        :param region: the coordinate reference name
        :param seed_amino: the SeedAmino object for this position
        :param ReportAmino? report_amino: the ReportAmino object for this position
        :param nuc_writer: the CSV writer to write the row into
        """
        for i, seed_nuc in enumerate(seed_amino.nucleotides):
            if seed_amino.consensus_nuc_index is None:
                query_pos_txt = ''
            else:
                query_pos = i + seed_amino.consensus_nuc_index + 1
                query_pos_txt = str(query_pos)
            ref_pos = (str(i + 3*report_amino.position - 2)
                       if report_amino is not None
                       else '')
            row = {'seed': self.seed,
                   'region': region,
                   'q-cutoff': self.qcut,
                   'query.nuc.pos': query_pos_txt,
                   'refseq.nuc.pos': ref_pos,
                   'del': seed_nuc.counts['-'],
                   'ins': seed_nuc.insertion_count,
                   'clip': seed_nuc.clip_count,
                   'v3_overlap': seed_nuc.v3_overlap,
                   'coverage': seed_nuc.get_coverage()}
            for base in 'ACTGN':
                nuc_count = seed_nuc.counts[base]
                row[base] = nuc_count
            nuc_writer.writerow(row)

    def merge_extra_counts(self):
        for region, report_aminos in self.reports.items():
            first_amino_index = None
            last_amino_index = None
            last_consensus_nuc_index = None
            for i, report_amino in enumerate(report_aminos):
                seed_amino = report_amino.seed_amino
                if seed_amino.consensus_nuc_index is not None:
                    if first_amino_index is None:
                        first_amino_index = i
                    last_amino_index = i
                    last_consensus_nuc_index = seed_amino.consensus_nuc_index
            if first_amino_index is not None:
                if self.amino_detail_writer is None:
                    seed_name = self.seed
                else:
                    seed_name = self.detail_seed
                seed_clipping = self.clipping_counts[seed_name]
                seed_insertion_counts = self.conseq_insertion_counts[seed_name]
                for i, report_amino in enumerate(report_aminos):
                    seed_amino = report_amino.seed_amino
                    if i < first_amino_index:
                        consensus_nuc_index = (i - first_amino_index) * 3
                    elif i > last_amino_index:
                        consensus_nuc_index = (i - last_amino_index) * 3 + \
                                              last_consensus_nuc_index
                    else:
                        consensus_nuc_index = seed_amino.consensus_nuc_index
                        if consensus_nuc_index is None:
                            continue
                    for j, seed_nuc in enumerate(seed_amino.nucleotides):
                        query_pos = j + consensus_nuc_index + 1
                        seed_nuc.clip_count = seed_clipping[query_pos]
                        seed_nuc.insertion_count = seed_insertion_counts[query_pos]
                        if j == 2:
                            insertion_counts = self.insert_writer.insert_pos_counts[
                                (self.seed, region)]
                            seed_nuc.insertion_count += insertion_counts[report_amino.position]

    def write_nuc_counts(self, nuc_writer=None):
        nuc_writer = nuc_writer or self.nuc_writer

        self.merge_extra_counts()
        if not self.coordinate_refs:
            for seed_amino in self.seed_aminos[0]:
                self.write_counts(self.seed, seed_amino, None, nuc_writer)
        else:
            for region, report_aminos in sorted(self.reports.items()):
                for report_amino in report_aminos:
                    self.write_counts(region, report_amino.seed_amino, report_amino, nuc_writer)

    @staticmethod
    def _create_consensus_writer(conseq_file):
        return csv.DictWriter(conseq_file,
                              ['region',
                               'q-cutoff',
                               'consensus-percent-cutoff',
                               'offset',
                               'sequence'],
                              lineterminator=os.linesep)

    def write_consensus_header(self, conseq_file):
        self.conseq_writer = self._create_consensus_writer(conseq_file)
        self.conseq_writer.writeheader()

    def get_consensus_rows(self, seed_amino_entries):
        for mixture_cutoff in self.conseq_mixture_cutoffs:
            consensus = ''
            offset = None
            for pos, seed_amino in seed_amino_entries:
                for nuc_index, seed_nuc in enumerate(seed_amino.nucleotides):
                    nuc_coverage = seed_nuc.get_coverage()
                    if nuc_coverage < self.consensus_min_coverage:
                        if offset is not None:
                            consensus += '-'
                    else:
                        nuc_consensus = seed_nuc.get_consensus(mixture_cutoff)
                        if offset is None and nuc_consensus:
                            offset = pos + nuc_index
                        consensus += nuc_consensus
                if offset is None:
                    # Still haven't started, so reset the consensus.
                    consensus = ''
            if offset is not None:
                consensus = consensus.rstrip('-')
                yield {'q-cutoff': self.qcut,
                       'consensus-percent-cutoff':
                           format_cutoff(mixture_cutoff),
                       'offset': offset,
                       'sequence': consensus}

    def write_consensus(self, conseq_writer=None):
        conseq_writer = conseq_writer or self.conseq_writer
        seed_amino_entries = [(seed_amino.consensus_nuc_index, seed_amino)
                              for seed_amino in self.seed_aminos[0]]
        for row in self.get_consensus_rows(seed_amino_entries):
            row['region'] = self.seed
            conseq_writer.writerow(row)

    def write_consensus_regions_header(self, conseq_region_file):
        self.conseq_region_writer = csv.DictWriter(conseq_region_file,
                                                   ['seed',
                                                    'region',
                                                    'q-cutoff',
                                                    'consensus-percent-cutoff',
                                                    'offset',
                                                    'sequence'],
                                                   lineterminator=os.linesep)
        self.conseq_region_writer.writeheader()

    def write_consensus_regions(self, conseq_region_writer=None):
        conseq_region_writer = conseq_region_writer or self.conseq_region_writer
        regions = sorted(self.reports.keys())
        for region in regions:
            seed_amino_entries = [(3 * (report_amino.position-1),
                                   report_amino.seed_amino)
                                  for report_amino in self.reports[region]]
            for row in self.get_consensus_rows(seed_amino_entries):
                row['seed'] = self.seed
                row['region'] = region
                conseq_region_writer.writerow(row)

    @staticmethod
    def _create_failure_writer(fail_file):
        return csv.DictWriter(fail_file,
                              ['seed',
                               'region',
                               'qcut',
                               'queryseq',
                               'refseq'],
                              lineterminator=os.linesep)

    def write_failure_header(self, fail_file):
        self.fail_writer = self._create_failure_writer(fail_file)
        self.fail_writer.writeheader()

    def write_failure(self, fail_writer=None):
        fail_writer = fail_writer or self.fail_writer
        if any(self.reports.values()):
            return  # Successfully aligned at least one coordinate reference.
        for region, report_aminos in sorted(self.reports.items()):
            coordinate_ref = self.projects.getReference(region)
            fail_writer.writerow(dict(seed=self.seed,
                                      region=region,
                                      qcut=self.qcut,
                                      queryseq=self.consensus[region],
                                      refseq=coordinate_ref))

    def write_insertions(self, insert_writer=None):
        insert_writer = insert_writer or self.insert_writer
        for coordinate_name, coordinate_inserts in self.inserts.items():
            insert_writer.write(coordinate_inserts,
                                coordinate_name,
                                self.reports[coordinate_name])

    def read_remap_conseqs(self, remap_conseq_csv):
        self.remap_conseqs = dict(map(itemgetter('region', 'sequence'),
                                      csv.DictReader(remap_conseq_csv)))

    @staticmethod
    def group_deletions(positions):
        """ Group deletion positions into groups that are within 13 bases.

        They also have to have at least 13 bases without deletions in between
        the groups.
        """
        if not positions:
            return
        gap_size = 13
        working_positions = positions[:]
        # Avoid special check for end condition by adding an extra group.
        working_positions.append(positions[-1] + gap_size)
        next_yield = 0
        for i, pos in enumerate(working_positions):
            if i == 0:
                continue
            start = positions[next_yield]
            end = positions[i-1]
            if pos - end >= gap_size:
                if end - start < gap_size and (i - next_yield) % 3 == 0:
                    yield positions[next_yield:i]
                next_yield = i

    def align_deletions(self, aligned_reads):
        """ Align codon deletions to the codon boundaries.

        :param aligned_reads: group of rows from the CSV reader of the aligned
            reads.
        :return: a generator of rows from the CSV reader with codon deletions
            aligned to the codon boundaries.
        """
        if self.remap_conseqs is None:
            yield from aligned_reads
        reading_frames = None
        for row in aligned_reads:
            if reading_frames is None:
                reading_frames = self.load_reading_frames(row['refname'])
            seq = row['seq']
            seq_offset = int(row['offset'])
            for old_positions in self.group_deletions(
                    [match.start() for match in re.finditer('-', seq)]):
                chars = list(seq)
                anchor_index = len(old_positions)//2
                anchor_pos = old_positions[anchor_index]
                start_pos = anchor_pos-len(old_positions)//2
                end_pos = start_pos + len(old_positions)
                nuc_pos = seq_offset + start_pos
                reading_frame = reading_frames[nuc_pos]
                offset = (nuc_pos + reading_frame) % 3
                if offset == 1:
                    start_pos -= 1
                    end_pos -= 1
                elif offset == 2:
                    start_pos += 1
                    end_pos += 1
                new_positions = list(range(start_pos, end_pos))
                for pos in reversed(old_positions):
                    del chars[pos]
                for pos in new_positions:
                    chars.insert(pos, '-')
                seq = ''.join(chars)
                row['seq'] = seq
            yield row

    def load_reading_frames(self, seed_name):
        """ Calculate reading frames along a consensus sequence.

        :param seed_name: the name of the seed to look up
        :return: {pos: frame} zero-based position and reading frame for each
            position. Frame 1 needs one nucleotide inserted at start.
        """
        result = Counter()
        conseq = self.remap_conseqs[seed_name]
        coord_refs = self.projects.getCoordinateReferences(seed_name)
        for coord_ref in coord_refs.values():
            best_alignment = (-1000000, '', '', 0)
            for frame_index in range(3):
                conseq_aminos = translate('-'*frame_index + conseq)
                aconseq, acoord, score = self._pair_align(conseq_aminos,
                                                          coord_ref,
                                                          GAP_OPEN_COORD,
                                                          GAP_EXTEND_COORD)
                best_alignment = max(best_alignment, (score, aconseq, acoord, frame_index))
            score, aconseq, acoord, frame_index = best_alignment
            if frame_index == 0:
                continue  # defaults to 0, no need to record
            conseq_codon_index = -1
            coord_codon_index = -1
            for conseq_amino, coord_amino in zip(aconseq, acoord):
                if conseq_amino != '-':
                    conseq_codon_index += 1
                if coord_amino == '-':
                    continue
                coord_codon_index += 1
                
                nuc_pos = conseq_codon_index * 3 - frame_index
                for i in range(3):
                    result[nuc_pos+i] = frame_index
        return result


class SeedAmino(object):
    """
    Records the frequencies of amino acids at a given position of the
    aligned reads as determined by the consensus sequence.
    """
    def __init__(self, consensus_nuc_index, counts=None):
        self.v3_overlap = 0
        self.consensus_nuc_index = consensus_nuc_index
        self.counts = counts or Counter()
        self.nucleotides = [SeedNucleotide() for _ in range(3)]
        self.low_quality = 0
        self.partial = 0
        self.deletions = 0
        self.read_count = 0

    def __repr__(self):
        if self.counts:
            return 'SeedAmino({!r}, {!r})'.format(self.consensus_nuc_index,
                                                  dict(self.counts))
        return 'SeedAmino({})'.format(self.consensus_nuc_index)

    def count_aminos(self, codon_seq, count):
        """ Record a set of reads at this position in the seed reference.
        @param codon_seq: a string of three nucleotides that were read at this
                          position, may be padded with spaces at the start
                          or end of a sequence, or dashes for deletions
        @param count: the number of times they were read
        """
        self.read_count += count
        if 'N' in codon_seq:
            self.low_quality += count
        elif '---' == codon_seq:
            self.deletions += count
        elif '-' in codon_seq:
            self.partial += count  # Partial deletion
        elif ' ' not in codon_seq and 'n' not in codon_seq:
            amino = translate(codon_seq.upper())
            self.counts[amino] += count
        for i, nuc in enumerate(codon_seq):
            if nuc != ' ':
                seed_nucleotide = self.nucleotides[i]
                seed_nucleotide.count_nucleotides(nuc, count)

    def add(self, other):
        self.counts += other.counts
        for nuc, other_nuc in zip(self.nucleotides, other.nucleotides):
            nuc.add(other_nuc)

    def get_report(self):
        """ Build a report string with the counts of each amino acid.

        Report how many times each amino acid was seen in count_aminos().
        @return: comma-separated list of counts in the same order as the
        AMINO_ALPHABET list
        """
        return ','.join([str(self.counts[amino])
                         for amino in AMINO_ALPHABET])

    def get_consensus(self):
        """ Find the amino acid that was seen most often in count_aminos().

        If there is a tie, just pick one of the tied amino acids.
        @return: the letter of the most common amino acid
        """
        consensus = self.counts.most_common(1)
        if consensus:
            return consensus[0][0]
        if self.read_count:
            return '?'
        return '-'

    def count_overlap(self, other):
        for nuc1, nuc2 in zip(self.nucleotides, other.nucleotides):
            nuc1.count_overlap(nuc2)
            self.v3_overlap = max(self.v3_overlap, nuc1.v3_overlap)


class SeedNucleotide(object):
    """
    Records the frequencies of nucleotides at a given position of the
    aligned reads as determined by the consensus sequence.
    """
    COUNTED_NUCS = 'ACTG-'

    def __init__(self, counts=None):
        self.v3_overlap = self.clip_count = self.insertion_count = 0
        self.counts = counts or Counter()

    def __repr__(self):
        return 'SeedNucleotide({!r})'.format(dict(self.counts))

    def count_nucleotides(self, nuc_seq, count=1):
        """ Record a set of reads at this position in the seed reference.
        @param nuc_seq: a single nucleotide letter that was read at this
        position
        @param count: the number of times it was read
        """
        if nuc_seq == 'n':
            "Represents gap between forward and reverse read, ignore."
        else:
            self.counts[nuc_seq] += count

    def add(self, other):
        self.counts += other.counts
        self.clip_count += other.clip_count
        self.insertion_count += other.insertion_count

    def get_report(self):
        """ Build a report string with the counts of each nucleotide.

        Report how many times each nucleotide was seen in count_nucleotides().
        @return: comma-separated list of counts for A, C, G, and T.
        """
        return ','.join(map(str, [self.counts[nuc] for nuc in 'ACGT']))

    def get_coverage(self):
        return sum(self.counts[nuc] for nuc in self.COUNTED_NUCS)

    def get_consensus(self, mixture_cutoff):
        """ Choose consensus nucleotide or mixture from the counts.

        @param mixture_cutoff: the minimum fraction of reads
            that a nucleotide must be found in for it to be considered,
            or MAX_CUTOFF to consider only the most common nucleotide.
        @return: The letter for the consensus nucleotide or mixture.
            Nucleotide mixtures are encoded by IUPAC symbols, and the most common
            nucleotide can be a mixture if there is a tie.
        """
        if not self.counts:
            return ''

        coverage = self.get_coverage()
        if mixture_cutoff != MAX_CUTOFF:
            min_count = coverage * mixture_cutoff
        else:
            min_count = 0
        mixture = []
        for nuc, count in self.counts.most_common():
            if count < min_count:
                break
            if nuc in self.COUNTED_NUCS:
                mixture.append(nuc)
                if mixture_cutoff == MAX_CUTOFF:
                    # Catch any ties before breaking out.
                    min_count = count

        has_deletion = '-' in mixture
        if has_deletion:
            mixture.remove('-')
        if len(mixture) > 1:
            mixture.sort()
            consensus = ambig_dict[''.join(mixture)]
        elif len(mixture) == 1:
            # no ambiguity
            consensus = mixture[0]
        else:
            # Nothing left to go in the mixture.
            consensus = '-' if has_deletion else 'N'
        if has_deletion:
            consensus = consensus.lower()
        return consensus

    def count_overlap(self, other):
        for nuc in 'ACGT':
            self.v3_overlap += other.counts[nuc]


class ReportAmino(object):
    def __init__(self, seed_amino, position):
        """ Create a new instance.

        @param seed_amino: Counts for the
        """
        self.seed_amino = seed_amino
        self.position = position
        self.max_clip_count = 0
        self.insertion_count = 0

    def __repr__(self):
        return 'ReportAmino({!r}, {})'.format(self.seed_amino, self.position)


class InsertionWriter(object):
    def __init__(self, insert_file):
        """ Initialize a writer object.

        @param insert_file: an open file that the data will be written to
        """
        self.insert_writer = csv.DictWriter(insert_file,
                                            ['seed',
                                             'region',
                                             'qcut',
                                             'left',
                                             'insert',
                                             'count',
                                             'before'],
                                            lineterminator=os.linesep)
        self.insert_writer.writeheader()

        # {(seed, region): {pos: insert_count}}
        self.insert_pos_counts = defaultdict(Counter)
        self.seed = self.qcut = None
        self.insert_file_name = getattr(insert_file, 'name', None)
        if self.insert_file_name is None:
            self.nuc_seqs = Counter()
            self.nuc_seqs_context = None
        else:
            dirname = os.path.dirname(self.insert_file_name)
            file_prefix = os.path.join(os.path.abspath(dirname),
                                       'nuc_read_counts')
            self.nuc_seqs = self.nuc_seqs_context = BigCounter(
                file_prefix=file_prefix)

    def __enter__(self):
        """ Context manager makes sure that BigCounter gets cleaned up. """
        return self

    def __exit__(self, exc_type, exc_val, exc_tb):
        if self.nuc_seqs_context is not None:
            self.nuc_seqs_context.__exit__(exc_type, exc_val, exc_tb)

    def start_group(self, seed, qcut):
        """ Start a new group of reads.

        @param seed: the name of the region these reads mapped to
        @param qcut: the quality cut off used for these reads
        """
        self.seed = seed
        self.qcut = qcut
        self.nuc_seqs.clear()

    def add_nuc_read(self, offset_sequence, count):
        """ Add a read to the group.

        @param offset_sequence: the nucleotide sequence of the read that has
            had dashes added to offset it into the consensus sequence
            coordinates
        @param count: the number of times this sequence was read
        """
        self.nuc_seqs[offset_sequence] += count

    def write(self, inserts, region, report_aminos=None):
        """ Write any insert ranges to the file.

        Sequence data comes from the reads that were added to the current group.
        @param inserts: indexes of positions in the reads that should be
            reported as insertions.
        @param region: the name of the coordinate region the current group was
            mapped to
        @param report_aminos: a list of ReportAmino objects that represent the
            sequence that successfully mapped to the coordinate reference.
        """
        if len(inserts) == 0:
            return

        report_aminos = report_aminos or []

        region_insert_pos_counts = self.insert_pos_counts[(self.seed, region)]
        inserts = list(inserts)
        inserts.sort()

        # convert insertion coordinates into contiguous ranges
        insert_ranges = []
        for insert in inserts:
            if not insert_ranges or insert != insert_ranges[-1][1]:
                # just starting or we hit a gap
                insert_ranges.append([insert, insert + 3])
            else:
                insert_ranges[-1][1] += 3

        # enumerate insertions by popping out all AA sub-string variants
        insert_counts = OrderedDict()  # {left: {insert_seq: count}}
        insert_targets = {}  # {left: inserted_before_pos}
        for left, right in insert_ranges:
            for report_amino in report_aminos:
                seed_amino = report_amino.seed_amino
                if seed_amino.consensus_nuc_index == right:
                    insert_targets[left] = report_amino.position
                    break
            current_counts = Counter()
            insert_counts[left] = current_counts
            for nuc_seq, count in self.nuc_seqs.items():
                insert_nuc_seq = nuc_seq[left:right]
                is_valid = (insert_nuc_seq and
                            'n' not in insert_nuc_seq and
                            '-' not in insert_nuc_seq)
                if is_valid:
                    insert_amino_seq = translate(insert_nuc_seq)
                    if insert_amino_seq:
                        current_counts[insert_amino_seq] += count

        # record insertions to CSV
        for left, counts in insert_counts.items():
            for insert_seq, count in counts.most_common():
                insert_before = insert_targets.get(left)
                # Only care about insertions in the middle of the sequence,
                # so ignore any that come before or after the reference.
                # Also report if we're in test mode (no report_aminos).
                if not report_aminos or insert_before not in (1, None):
                    row = dict(seed=self.seed,
                               region=region,
                               qcut=self.qcut,
                               left=left + 1,
                               insert=insert_seq,
                               count=count,
                               before=insert_before)
                    self.insert_writer.writerow(row)
                    if insert_before is not None:
                        region_insert_pos_counts[insert_before-1] += count


def format_cutoff(cutoff):
    """ Format the cutoff fraction as a string to use as a name. """

    if cutoff == MAX_CUTOFF:
        return cutoff
    return '{:0.3f}'.format(cutoff)


def aln2counts(aligned_csv,
               nuc_csv,
               amino_csv,
               coord_ins_csv,
               conseq_csv,
               failed_align_csv,
               callback=None,
               coverage_summary_csv=None,
               clipping_csv=None,
               conseq_ins_csv=None,
               remap_conseq_csv=None,
               conseq_region_csv=None,
               amino_detail_csv=None):
    """
    Analyze aligned reads for nucleotide and amino acid frequencies.
    Generate consensus sequences.
    @param aligned_csv:         Open file handle containing aligned reads (from sam2aln)
    @param nuc_csv:             Open file handle to write nucleotide frequencies.
    @param amino_csv:           Open file handle to write amino acid frequencies.
    @param coord_ins_csv:       Open file handle to write insertions relative to coordinate reference.
    @param conseq_csv:          Open file handle to write consensus sequences.
    @param failed_align_csv:    Open file handle to write sample consensus sequences that failed to
                                align to the coordinate reference.
    @param callback: a function to report progress with three optional
        parameters - callback(message, progress, max_progress)
    @param coverage_summary_csv: Open file handle to write coverage depth.
    @param clipping_csv: Open file handle containing soft clipping counts
    @param conseq_ins_csv: Open file handle containing insertions relative to consensus sequence
    @param remap_conseq_csv: Open file handle containing consensus sequences
        from the remap step.
    @param conseq_region_csv: Open file handle to write consensus sequences
        split into regions.
    @param amino_detail_csv: Open file handle to write amino acid frequencies
        for individual contigs.
    """
    # load project information
    projects = ProjectConfig.loadDefault()

    # initialize reporter classes
<<<<<<< HEAD
    insert_writer = InsertionWriter(coord_ins_csv)
    report = SequenceReport(insert_writer,
                            projects,
                            CONSEQ_MIXTURE_CUTOFFS)
    report.consensus_min_coverage = CONSENSUS_MIN_COVERAGE
    report.write_amino_header(amino_csv)
    report.write_consensus_header(conseq_csv)
    report.write_consensus_regions_header(conseq_region_csv)
    report.write_failure_header(failed_align_csv)
    report.write_nuc_header(nuc_csv)
    if coverage_summary_csv is None:
        coverage_summary = coverage_writer = None
    else:
        coverage_writer = csv.DictWriter(coverage_summary_csv,
                                         ['avg_coverage',
                                          'coverage_region',
                                          'region_width'],
                                         lineterminator=os.linesep)
        coverage_writer.writeheader()
        coverage_summary = {}
    if amino_detail_csv is not None:
        report.write_amino_detail_header(amino_detail_csv)

    if callback:
        aligned_filename = getattr(aligned_csv, 'name', None)
        if aligned_filename:
            file_size = os.stat(aligned_filename).st_size
            report.enable_callback(callback, file_size)

    if clipping_csv is not None:
        report.read_clipping(clipping_csv)
    if conseq_ins_csv is not None:
        report.read_insertions(conseq_ins_csv)
    if remap_conseq_csv is not None:
        report.read_remap_conseqs(remap_conseq_csv)

    report.process_reads(aligned_csv, coverage_summary)

    if coverage_summary_csv is not None:
        if coverage_summary:
            coverage_writer.writerow(coverage_summary)
=======
    with InsertionWriter(coord_ins_csv) as insert_writer:
        report = SequenceReport(insert_writer,
                                projects,
                                CONSEQ_MIXTURE_CUTOFFS)
        report.consensus_min_coverage = CONSENSUS_MIN_COVERAGE
        report.write_amino_header(amino_csv)
        report.write_consensus_header(conseq_csv)
        report.write_consensus_regions_header(conseq_region_csv)
        report.write_failure_header(failed_align_csv)
        report.write_nuc_header(nuc_csv)
        if coverage_summary_csv is None:
            coverage_summary = coverage_writer = None
        else:
            coverage_writer = csv.DictWriter(coverage_summary_csv,
                                             ['avg_coverage',
                                              'coverage_region',
                                              'region_width'],
                                             lineterminator=os.linesep)
            coverage_writer.writeheader()
            coverage_summary = {}

        if callback:
            aligned_filename = getattr(aligned_csv, 'name', None)
            if aligned_filename:
                file_size = os.stat(aligned_filename).st_size
                report.enable_callback(callback, file_size)

        if clipping_csv is not None:
            report.read_clipping(clipping_csv)
        if conseq_ins_csv is not None:
            report.read_insertions(conseq_ins_csv)
        if remap_conseq_csv is not None:
            report.read_remap_conseqs(remap_conseq_csv)

        report.process_reads(g2p_aligned_csv, aligned_csv, coverage_summary)

        if coverage_summary_csv is not None:
            if coverage_summary:
                coverage_writer.writerow(coverage_summary)
>>>>>>> ee8e707a


def main():
    args = parse_args()
    aln2counts(args.aligned_csv,
               args.nuc_csv,
               args.amino_csv,
               args.coord_ins_csv,
               args.conseq_csv,
               args.failed_align_csv,
               clipping_csv=args.clipping_csv,
               conseq_ins_csv=args.conseq_ins_csv,
               remap_conseq_csv=args.remap_conseq_csv,
               conseq_region_csv=args.conseq_region_csv,
               amino_detail_csv=args.amino_detail_csv)


if __name__ == '__main__':
    main()<|MERGE_RESOLUTION|>--- conflicted
+++ resolved
@@ -1179,49 +1179,6 @@
     projects = ProjectConfig.loadDefault()
 
     # initialize reporter classes
-<<<<<<< HEAD
-    insert_writer = InsertionWriter(coord_ins_csv)
-    report = SequenceReport(insert_writer,
-                            projects,
-                            CONSEQ_MIXTURE_CUTOFFS)
-    report.consensus_min_coverage = CONSENSUS_MIN_COVERAGE
-    report.write_amino_header(amino_csv)
-    report.write_consensus_header(conseq_csv)
-    report.write_consensus_regions_header(conseq_region_csv)
-    report.write_failure_header(failed_align_csv)
-    report.write_nuc_header(nuc_csv)
-    if coverage_summary_csv is None:
-        coverage_summary = coverage_writer = None
-    else:
-        coverage_writer = csv.DictWriter(coverage_summary_csv,
-                                         ['avg_coverage',
-                                          'coverage_region',
-                                          'region_width'],
-                                         lineterminator=os.linesep)
-        coverage_writer.writeheader()
-        coverage_summary = {}
-    if amino_detail_csv is not None:
-        report.write_amino_detail_header(amino_detail_csv)
-
-    if callback:
-        aligned_filename = getattr(aligned_csv, 'name', None)
-        if aligned_filename:
-            file_size = os.stat(aligned_filename).st_size
-            report.enable_callback(callback, file_size)
-
-    if clipping_csv is not None:
-        report.read_clipping(clipping_csv)
-    if conseq_ins_csv is not None:
-        report.read_insertions(conseq_ins_csv)
-    if remap_conseq_csv is not None:
-        report.read_remap_conseqs(remap_conseq_csv)
-
-    report.process_reads(aligned_csv, coverage_summary)
-
-    if coverage_summary_csv is not None:
-        if coverage_summary:
-            coverage_writer.writerow(coverage_summary)
-=======
     with InsertionWriter(coord_ins_csv) as insert_writer:
         report = SequenceReport(insert_writer,
                                 projects,
@@ -1242,6 +1199,8 @@
                                              lineterminator=os.linesep)
             coverage_writer.writeheader()
             coverage_summary = {}
+        if amino_detail_csv is not None:
+            report.write_amino_detail_header(amino_detail_csv)
 
         if callback:
             aligned_filename = getattr(aligned_csv, 'name', None)
@@ -1256,12 +1215,11 @@
         if remap_conseq_csv is not None:
             report.read_remap_conseqs(remap_conseq_csv)
 
-        report.process_reads(g2p_aligned_csv, aligned_csv, coverage_summary)
+        report.process_reads(aligned_csv, coverage_summary)
 
         if coverage_summary_csv is not None:
             if coverage_summary:
                 coverage_writer.writerow(coverage_summary)
->>>>>>> ee8e707a
 
 
 def main():
