#! /usr/bin/env python

"""
Takes preliminary SAM as CSV input.  Iterative re-mapping of reads from
original FASTQ files.
Also report the number of reads mapped before and after processing.
"""

import argparse
from collections import Counter, defaultdict
import csv
import itertools
import logging
from operator import itemgetter
import os
import re
import shutil
import sys
import tempfile

from gotoh import align_it
import Levenshtein

from micall.core import miseq_logging, project_config
from micall.core.sam2aln import apply_cigar, merge_pairs, merge_inserts
from micall.core.prelim_map import BOWTIE_THREADS, BOWTIE_BUILD_PATH, \
    BOWTIE_PATH, BOWTIE_VERSION, READ_GAP_OPEN, READ_GAP_EXTEND, REF_GAP_OPEN, \
    REF_GAP_EXTEND
from micall.utils.externals import Bowtie2, Bowtie2Build, LineCounter
from micall.utils.translation import reverse_and_complement

CONSENSUS_Q_CUTOFF = 20         # Min Q for base to contribute to conseq (pileup2conseq)
MIN_MAPPING_EFFICIENCY = 0.95   # Fraction of fastq reads mapped needed
MAX_REMAPS = 3                  # Number of remapping attempts if mapping efficiency unsatisfied

# SAM file format
fieldnames = [
    'qname',
    'flag',
    'rname',
    'pos',
    'mapq',
    'cigar',
    'rnext',
    'pnext',
    'tlen',
    'seq',
    'qual'
]

cigar_re = re.compile('[0-9]+[MIDNSHPX=]')  # CIGAR token

logger = miseq_logging.init_logging_console_only(logging.DEBUG)
indel_re = re.compile('[+-][0-9]+')
line_counter = LineCounter()


def is_first_read(flag):
    """
    Interpret bitwise flag from SAM field.
    Returns True or False indicating whether the read is the first read in a pair.
    """
    IS_FIRST_SEGMENT = 0x40
    return (int(flag) & IS_FIRST_SEGMENT) != 0


def is_unmapped_read(flag):
    """
    Interpret bitwise flag from SAM field.
    Returns True if the read is unmapped.
    """
    IS_UNMAPPED = 0x4
    return (int(flag) & IS_UNMAPPED) != 0


def is_short_read(read_row, max_primer_length):
    """
    Return length of matched intervals in read
    :param read_row:
    :param max_primer_length:
    :return:
    """
    cigar = read_row['cigar']
    sizes = re.findall(r'(\d+)M', cigar)
    match_length = max(map(int, sizes))
    return match_length <= max_primer_length


<<<<<<< HEAD
=======
def build_conseqs_with_python(samfilename, old_conseqs):
    with open(samfilename, 'rU') as samfile:
        return sam_to_conseqs(samfile,
                              CONSENSUS_Q_CUTOFF,
                              old_conseqs=old_conseqs)


>>>>>>> f4c8261c
def sam_to_conseqs(samfile,
                   quality_cutoff=0,
                   debug_reports=None,
                   seeds=None,
                   is_filtered=False,
                   filter_coverage=1,
                   distance_report=None):
    """ Build consensus sequences for each reference from a SAM file.

    @param samfile: an open file in the SAM format containing reads with their
        mapped position and quality scores
    @param quality_cutoff: minimum quality score for a base to be counted
    @param debug_reports: {(rname, pos): None} a dictionary with keys for all
        of the regions and positions that you want a report for. The value
        will be set to a string describing the counts and qualities at that
        position.
    @param seeds: {name: sequence} If this is set,
        any positions without coverage will be set to the base from the seed
        reference. If there are no reads mapped to a reference, it will not
        be included as a new consensus.
    @param is_filtered: if True, then any consensus that has migrated so far
        from its seed that it is closer to a different seed, will not be
        included as a new consensus.
    @param filter_coverage: when filtering on consensus distance, only include
        portions with at least this depth of coverage
    @param distance_report: empty dictionary or None. Dictionary will return:
        {rname: {'seed_dist': seed_dist, 'other_dist': other_dist,
        'other_seed': other_seed}}
    @return: {reference_name: consensus_sequence}
    """

    if debug_reports:
        for key in debug_reports.iterkeys():
            debug_reports[key] = Counter()

    # refmap structure: {refname: {pos: {nuc: count}}}
    refmap = {}

    read_counts = Counter()
    for read_pair in matchmaker(samfile, include_singles=True):
        read1, read2 = read_pair
        if read2 and read1[2] != read2[2]:
            # region mismatch, ignore the read pair.
            continue
        filtered_reads = []
        for read in read_pair:
            if not read:
                continue
            (_qname,
             flag,
             rname,
             refpos_str,
             _mapq,
             cigar,
             _rnext,
             _pnext,
             _tlen,
             seq,
             qual) = read[:11]  # ignore optional fields
            if is_unmapped_read(flag):
                continue
            filtered_reads.append(dict(rname=rname,
                                       cigar=cigar,
                                       seq=seq,
                                       qual=qual,
                                       pos=int(refpos_str)))
        if filtered_reads:
            seq1, qual1, ins1 = apply_cigar(filtered_reads[0]['cigar'],
                                            filtered_reads[0]['seq'],
                                            filtered_reads[0]['qual'],
                                            filtered_reads[0]['pos']-1)
            if len(filtered_reads) == 1:
                seq2 = qual2 = ''
                ins2 = None
            else:
                seq2, qual2, ins2 = apply_cigar(filtered_reads[1]['cigar'],
                                                filtered_reads[1]['seq'],
                                                filtered_reads[1]['qual'],
                                                filtered_reads[1]['pos']-1)
            mseq = merge_pairs(seq1, seq2, qual1, qual2, q_cutoff=quality_cutoff)
            merged_inserts = merge_inserts(ins1, ins2, quality_cutoff)
            read_counts[rname] += 1
            pos_nucs = refmap.get(rname)
            if pos_nucs is None:
                pos_nucs = refmap[rname] = defaultdict(Counter)
                if seeds:
                    for i, nuc in enumerate(seeds[rname], 1):
                        pos_nucs[i][nuc] = 0

            update_counts(rname, qual, mseq, merged_inserts, pos_nucs, debug_reports)

    if debug_reports:
        for key, counts in debug_reports.iteritems():
            mixtures = []
            nucs = set()
            qualities = set()
            for nuc, quality in counts.iterkeys():
                nucs.add(nuc)
                qualities.add(quality)
            qualities = sorted(qualities)
            for min_quality in qualities:
                filtered_counts = Counter()
                for (nuc, nuc_qual), count in counts.iteritems():
                    if nuc_qual >= min_quality:
                        filtered_counts[nuc] += count
                mixture = []
                for nuc, count in filtered_counts.iteritems():
                    mixture.append('{}: {}'.format(nuc, count))
                mixtures.append('{}{{{}}}'.format(min_quality,
                                                  ', '.join(mixture)))
            debug_reports[key] = ', '.join(mixtures)

    new_conseqs = counts_to_conseqs(refmap)
    if not (seeds and is_filtered) or len(new_conseqs) < 2:
        return new_conseqs

    gap_open_penalty = 15
    gap_extend_penalty = 0  # conseq can have large chunks removed
    use_terminal_gap_penalty = 1
    filtered_conseqs = {}
    for name in sorted(new_conseqs.iterkeys()):
        conseq = new_conseqs[name]
        counts = refmap[name]
        relevant_conseq = u''
        for pos, c in enumerate(conseq, 1):
            pos_counts = sum(counts[pos].itervalues())
            if pos_counts >= filter_coverage:
                relevant_conseq += c
        if not relevant_conseq:
            # None of the coverage was acceptable.
            continue

        other_seed = other_dist = None
        for seed_name in sorted(new_conseqs.iterkeys()):
            seed_ref = seeds[seed_name]
            aligned_seed, aligned_conseq, _score = align_it(seed_ref,
                                                            relevant_conseq,
                                                            gap_open_penalty,
                                                            gap_extend_penalty,
                                                            use_terminal_gap_penalty)
            relevant_seed = u''
            for seed_nuc, conseq_nuc in zip(aligned_seed, aligned_conseq):
                if seed_nuc != '-' and conseq_nuc != '-':
                    relevant_seed += seed_nuc
            d = Levenshtein.distance(relevant_seed, relevant_conseq)
            if seed_name == name:
                seed_dist = d
            elif other_dist is None or d < other_dist:
                other_seed = seed_name
                other_dist = d

        if seed_dist <= other_dist:
            # Consensus is closer to starting seed than any other seed: keep it.
            filtered_conseqs[name] = conseq
        if distance_report is not None:
            distance_report[name] = dict(seed_dist=seed_dist,
                                         other_dist=other_dist,
                                         other_seed=other_seed)
    if not filtered_conseqs:
        # No reference had acceptable coverage, choose one with most reads.
        best_ref = read_counts.most_common(1)[0][0]
        filtered_conseqs[best_ref] = new_conseqs[best_ref]
    return filtered_conseqs


def update_counts(rname, qual, mseq, merged_inserts, pos_nucs, debug_reports):
    is_started = False
    for pos, nuc in enumerate(mseq, 1):
        if not is_started:
            if nuc == '-':
                continue
            is_started = True
        if nuc != 'n':
            nuc_counts = pos_nucs[pos]
            if nuc == 'N':
                nuc_counts[nuc] = -1
            elif nuc == '-':
                nuc_counts[nuc] = -2
            else:
                ins = merged_inserts.get(pos)
                if ins and len(ins) % 3 == 0:
                    nuc_counts[nuc + ins] += 1
                else:
                    nuc_counts[nuc] += 1
                if debug_reports:
                    counts = debug_reports.get((rname, pos))
                    if counts is not None:
                        counts[nuc + qual[pos-1]] += 1


def counts_to_conseqs(refmap):
    conseqs = {}
    for refname, pos_nucs in refmap.iteritems():
        if not any((any(n > 0 for n in counts.itervalues())
                    for counts in pos_nucs.itervalues())):
            # Nothing mapped, so no consensus.
            continue
        conseq = ''
        deletion = ''
        end = max(pos_nucs.keys())+1
        for pos in range(1, end):
            nuc_counts = pos_nucs[pos]
            most_common = find_top_token(nuc_counts)
            if most_common is None:
                conseq += 'N'
            elif most_common == '-':
                deletion += '-'
            else:
                if deletion:
                    if len(deletion) % 3 != 0:
                        conseq += deletion
                    deletion = ''
                conseq += most_common
        conseqs[refname] = conseq
    return conseqs


def build_conseqs(samfilename,
                  seeds=None,
                  is_filtered=False,
                  filter_coverage=1,
                  distance_report=None):
    """ Build the new consensus sequences from the mapping results.

    @param samfilename: the mapping results in SAM format
    @param seeds: {name: sequence} If this is set,
        any positions without coverage will be set to the base from the seed
        reference. If there are no reads mapped to a reference, it will not
        be included as a new consensus.
    @param is_filtered: if True, then any consensus that has migrated so far
        from its seed that it is closer to a different seed, will not be
        included as a new consensus.
    @param filter_coverage: when filtering on consensus distance, only include
        portions with at least this depth of coverage
    @param distance_report: empty dictionary or None. Dictionary will return:
        {rname: {'seed_dist': seed_dist, 'other_dist': other_dist,
        'other_seed': other_seed}}
    @return: {reference_name: consensus_sequence}
    """
    with open(samfilename, 'rU') as samfile:
        conseqs = sam_to_conseqs(samfile,
                                 settings.consensus_q_cutoff,
                                 seeds=seeds,
                                 is_filtered=is_filtered,
                                 filter_coverage=filter_coverage,
                                 distance_report=distance_report)

    if False:
        # Some debugging code to save the SAM file for testing.
        copy_name = tempfile.mktemp(suffix='.sam', prefix=samfilename, dir='.')
        shutil.copy(samfilename, copy_name)

    return conseqs


def write_remap_counts(remap_counts_writer, counts, title, distance_report=None):
    distance_report = distance_report or {}
    for refname in sorted(counts.iterkeys()):
        row = distance_report.get(refname, {})
        row.update(type=title + ' ' + refname, count=counts[refname])
        remap_counts_writer.writerow(row)


def remap(fastq1,
          fastq2,
          prelim_csv,
          remap_csv,
          remap_counts_csv,
          remap_conseq_csv,
          unmapped1,
          unmapped2,
          work_path='',
          nthreads=BOWTIE_THREADS,
          callback=None,
          count_threshold=10,
          rdgopen=READ_GAP_OPEN,
          rfgopen=REF_GAP_OPEN,
          stderr=sys.stderr,
          gzip=False):
    """
    Iterative re-map reads from raw paired FASTQ files to a reference sequence set that
    is being updated as the consensus of the reads that were mapped to the last set.
    @param fastq1: input R1 FASTQ
    @param fastq2: input R2 FASTQ
    @param prelim_csv: input CSV output from prelim_csv()
    @param remap_csv:  output CSV, contents of bowtie2 SAM output
    @param remap_counts_csv:  output CSV, counts of reads mapped to regions
    @param remap_conseq_csv:  output CSV, sample- and region-specific consensus sequences
                                generated while remapping reads
    @param unmapped1:  output FASTQ containing R1 reads that did not map to any region
    @param unmapped2:  output FASTQ containing R2 reads that did not map to any region
    @param work_path:  optional path to store working files
    @param nthreads:  optional setting to modify the number of threads used by bowtie2
    @param callback: a function to report progress with three optional
        parameters - callback(message, progress, max_progress)
    @param count_threshold:  minimum number of reads that map to a region for it to be remapped
    @param rdgopen: read gap open penalty
    @param rfgopen: reference gap open penalty
    """

    reffile = os.path.join(work_path, 'temp.fasta')
    samfile = os.path.join(work_path, 'temp.sam')

    bowtie2 = Bowtie2(BOWTIE_VERSION, BOWTIE_PATH)
    bowtie2_build = Bowtie2Build(BOWTIE_VERSION,
                                 BOWTIE_BUILD_PATH,
                                 logger)

    # check that the inputs exist
    if not os.path.exists(fastq1):
        logger.error('No FASTQ found at %s', fastq1)
        sys.exit(1)

    if not os.path.exists(fastq2):
        logger.error('No FASTQ found at %s', fastq2)
        sys.exit(1)

    # append .gz extension if necessary
    if gzip:
        if not fastq1.endswith('.gz'):
            try:
                os.symlink(fastq1, fastq1+'.gz')
            except OSError:
                # symbolic link already exists
                pass
            fastq1 += '.gz'

        if not fastq2.endswith('.gz'):
            try:
                os.symlink(fastq2, fastq2+'.gz')
            except OSError:
                # symbolic link already exists
                pass
            fastq2 += '.gz'

    # retrieve reference sequences used for preliminary mapping
    projects = project_config.ProjectConfig.loadDefault()
    seeds = {}
    for seed, vals in projects.config['regions'].iteritems():
        seqs = vals['reference']
        seeds[seed] = ''.join(seqs)
    conseqs = dict(seeds)  # copy

    # record the raw read count
    raw_count = line_counter.count(fastq1, gzip=gzip) / 2  # 4 lines per record in FASTQ, paired

    remap_counts_writer = csv.DictWriter(
        remap_counts_csv,
        'type count filtered_count seed_dist other_dist other_seed'.split(),
        lineterminator=os.linesep)
    remap_counts_writer.writeheader()
    remap_counts_writer.writerow(dict(type='raw', count=raw_count))

    # convert preliminary CSV to SAM, count reads
    if callback:
        callback(message='... processing preliminary map',
                 progress=0,
                 max_progress=raw_count)

    with open(samfile, 'w') as f:
        # write SAM header
        f.write('@HD\tVN:1.0\tSO:unsorted\n')
        for rname, refseq in conseqs.iteritems():
            f.write('@SQ\tSN:%s\tLN:%d\n' % (rname, len(refseq)))
        f.write('@PG\tID:bowtie2\tPN:bowtie2\tVN:2.2.3\tCL:""\n')

        # iterate through prelim CSV and record counts, transfer rows to SAM
        refgroups = {}  # { group_name: (refname, count) }
        reader = csv.DictReader(prelim_csv)
        row_count = 0
        for refname, group in itertools.groupby(reader, itemgetter('rname')):
            count = 0
            filtered_count = 0
            for row in group:
                if callback and row_count % 1000 == 0:
                    callback(progress=row_count)

                count += 1
                row_count += 1

                if is_short_read(row, max_primer_length=50):
                    # exclude short reads
                    continue

                filtered_count += 1

                # write SAM row
                f.write('\t'.join([row[field] for field in fieldnames]) + '\n')
            if callback:
                callback(progress=raw_count)

            # report preliminary counts to file
            remap_counts_writer.writerow(
                dict(type='prelim %s' % refname,
                     count=count,
                     filtered_count=filtered_count))
            refgroup = projects.getSeedGroup(refname)
            _best_ref, best_count = refgroups.get(refgroup,
                                                  (None, count_threshold-1))
            if filtered_count > best_count:
                refgroups[refgroup] = (refname, filtered_count)

    seed_counts = {best_ref: best_count
                   for best_ref, best_count in refgroups.itervalues()}
    # regenerate consensus sequences based on preliminary map
    conseqs = build_conseqs(samfile, seeds=seeds)

    # exclude references with low counts (post filtering)
    new_conseqs = {}
    map_counts = {}
    for rname, conseq in conseqs.iteritems():
        count = seed_counts.get(rname, None)
        if count is not None:
            map_counts[rname] = count  # transfer filtered counts to map counts for remap loop
            new_conseqs[rname] = conseq
    conseqs = new_conseqs

    # start remapping loop
    n_remaps = 0
    new_counts = Counter()
    unmapped_count = raw_count
    while conseqs:
        if callback:
            callback(message='... remap iteration %d' % n_remaps, progress=0)

        # reset unmapped files with each iteration
        unmapped1.seek(0)
        unmapped1.truncate()
        unmapped2.seek(0)
        unmapped2.truncate()

        unmapped_count = map_to_reference(fastq1,
                                          fastq2,
                                          conseqs,
                                          reffile,
                                          samfile,
                                          unmapped1,
                                          unmapped2,
                                          bowtie2,
                                          bowtie2_build,
                                          raw_count,
                                          rdgopen,
                                          rfgopen,
                                          nthreads,
                                          new_counts,
                                          stderr,
                                          callback)

        old_seed_names = set(conseqs.iterkeys())
        # regenerate consensus sequences
        distance_report = {}
        conseqs = build_conseqs(samfile,
                                seeds=seeds,
                                is_filtered=True,
                                filter_coverage=count_threshold/2,  # pairs
                                distance_report=distance_report)
        new_seed_names = set(conseqs.iterkeys())
        n_remaps += 1
        write_remap_counts(remap_counts_writer,
                           new_counts,
                           title='remap-{}'.format(n_remaps),
                           distance_report=distance_report)

<<<<<<< HEAD
        if new_seed_names == old_seed_names:
            # stopping criterion 1 - none of the regions gained reads
            if all((count <= map_counts[refname])
                   for refname, count in new_counts.iteritems()):
                break
=======
        # stopping criterion 2 - a sufficient fraction of raw data has been mapped
        mapping_efficiency = sum(new_counts.values()) / float(raw_count)
        if mapping_efficiency > MIN_MAPPING_EFFICIENCY:
            break
>>>>>>> f4c8261c

            # stopping criterion 2 - a sufficient fraction of raw data has been mapped
            mapping_efficiency = sum(new_counts.values()) / float(raw_count)
            if mapping_efficiency > settings.min_mapping_efficiency:
                break

<<<<<<< HEAD
            if n_remaps >= settings.max_remaps:
                break
=======
        n_remaps += 1
        if n_remaps >= MAX_REMAPS:
            break
>>>>>>> f4c8261c

        # deep copy of mapping counts
        map_counts = dict(new_counts)

    # finished iterative phase

    # generate SAM CSV output
    remap_writer = csv.DictWriter(remap_csv, fieldnames, lineterminator=os.linesep)
    remap_writer.writeheader()
    if new_counts:
        splitter = MixedReferenceSplitter()
        split_counts = Counter()
        # At least one read was mapped, so samfile has relevant data
        with open(samfile, 'rU') as f:
            for fields in splitter.split(f):
                remap_writer.writerow(dict(zip(fieldnames, fields)))
        for rname, (split_file1, split_file2) in splitter.splits.iteritems():
            refseqs = {rname: conseqs[rname]}
            unmapped_count += map_to_reference(split_file1.name,
                                               split_file2.name,
                                               refseqs,
                                               reffile,
                                               samfile,
                                               unmapped1,
                                               unmapped2,
                                               bowtie2,
                                               bowtie2_build,
                                               raw_count,
                                               rdgopen,
                                               rfgopen,
                                               nthreads,
                                               split_counts,
                                               stderr,
                                               callback)
            new_counts.update(split_counts)
            with open(samfile, 'rU') as f:
                for fields in splitter.walk(f):
                    remap_writer.writerow(dict(zip(fieldnames, fields)))

    # write consensus sequences and counts
    remap_conseq_csv.write('region,sequence\n')  # record consensus sequences for later use
    for refname in new_counts.iterkeys():
        # NOTE this is the consensus sequence to which the reads were mapped, NOT the
        # current consensus!
        conseq = conseqs.get(refname) or projects.getReference(refname)
        remap_conseq_csv.write('%s,%s\n' % (refname, conseq))
    write_remap_counts(remap_counts_writer,
                       new_counts,
                       title='remap-final')

    # report number of unmapped reads
    remap_counts_writer.writerow(dict(type='unmapped',
                                      count=unmapped_count))


def map_to_reference(fastq1,
                     fastq2,
                     refseqs,
                     reffile,
                     samfile,
                     unmapped1,
                     unmapped2,
                     bowtie2,
                     bowtie2_build,
                     raw_count,
                     rdgopen,
                     rfgopen,
                     nthreads,
                     new_counts,
                     stderr,
                     callback):
    """ Map a pair of FASTQ files to a set of reference sequences.

    @param fastq1: FASTQ file with the forward reads
    @param fastq2: FASTQ file with the reverse reads
    @param refseqs: reference sequences to map against
    @param reffile: file path to use for the reference sequences
    @param samfile: file path to use for the SAM file output from mapping
    @param unmapped1: an open file to write unmapped reads to in FASTQ format
    @param unmapped2: an open file to write unmapped reads to in FASTQ format
    @param bowtie2: a wrapper for calls to bowtie2
    @param bowtie2_build: a wrapper for calls to bowtie2-build
    @param raw_count: the number of reads in fastq1
    @param rdgopen: read gap open penalty
    @param rfgopen: reference gap open penalty
    @param nthreads:  optional setting to modify the number of threads used by bowtie2
    @param new_counts: a Counter to track how many reads are mapped to each
        reference
    @param stderr: an open file object to receive stderr from the bowtie2 calls
    @param callback: a function to report progress with three optional
        parameters - callback(message, progress, max_progress)
    """
    # generate reference file from current set of consensus sequences
    outfile = open(reffile, 'w')
    for region, conseq in refseqs.iteritems():
        outfile.write('>%s\n%s\n' % (region, conseq))
    outfile.close()

    # regenerate bowtie2 index files
    bowtie2_build.build(reffile, reffile)

    read_gap_open_penalty = rdgopen
    ref_gap_open_penalty = rfgopen

    # stream output from bowtie2
    bowtie_args = ['--wrapper', 'micall-0',
                   '--quiet',
                   '-x', reffile,
                   '--rdg', "{},{}".format(read_gap_open_penalty,
                                           READ_GAP_EXTEND),
                   '--rfg', "{},{}".format(ref_gap_open_penalty,
                                           REF_GAP_EXTEND),
                   '-1', fastq1,
                   '-2', fastq2,
                   '--no-hd',  # no header lines (start with @)
                   '--local',
                   '-X', '1200',
                   '-p', str(nthreads)]

    new_counts.clear()
    unmapped_count = 0

    with open(samfile, 'w') as f:
        # write SAM header
        f.write('@HD\tVN:1.0\tSO:unsorted\n')
        for rname, refseq in refseqs.iteritems():
            f.write('@SQ\tSN:%s\tLN:%d\n' % (rname, len(refseq)))
        f.write('@PG\tID:bowtie2\tPN:bowtie2\tVN:2.2.3\tCL:""\n')

        # capture stdout stream to count reads before writing to file
        for i, line in enumerate(bowtie2.yield_output(bowtie_args, stderr=stderr)):
            if callback and i % 1000 == 0:
                callback(progress=i)  # progress monitoring in GUI

            items = line.split('\t')
            qname, bitflag, rname, _, _, _, _, _, _, seq, qual = items[:11]

            if is_unmapped_read(bitflag):
                # did not map to any reference
                unmapped_file = unmapped1 if is_first_read(bitflag) else unmapped2
                unmapped_file.write('@%s\n%s\n+\n%s\n' % (qname, seq, qual))
                unmapped_count += 1
                continue

            new_counts[rname] += 1

            f.write(line)
        if callback:
            callback(progress=raw_count)
    return unmapped_count


class MixedReferenceSplitter(object):
    def __init__(self):
        self.splits = {}

    def close_split_file(self, split_file):
        split_file.close()

    def walk(self, sam_lines):
        for line in sam_lines:
            if line.startswith('@'):
                continue
            yield line.strip('\n').split('\t')

    def split(self, sam_lines):
        FIRST_READ_FLAG = 64
        READ_UNMAPPED_FLAG = 4
        MATE_UNMAPPED_FLAG = 8
        EITHER_UNMAPPED_MASK = READ_UNMAPPED_FLAG | MATE_UNMAPPED_FLAG
        unmatched = {}
        for fields in self.walk(sam_lines):
            if fields[6] == '=':
                yield fields[:11]
            else:
                flags = int(fields[1])
                if flags & EITHER_UNMAPPED_MASK:
                    yield fields[:11]
                else:
                    qname = fields[0]
                    match = unmatched.pop(qname, None)
                    if match is None:
                        unmatched[qname] = fields
                    else:
                        mapq = fields[4]
                        match_mapq = match[4]
                        if mapq > match_mapq:
                            rname = fields[2]
                        elif mapq < match_mapq:
                            rname = match[2]
                        else:
                            alignment_score = self.get_alignment_score(fields)
                            match_alignment_score = self.get_alignment_score(match)
                            if alignment_score > match_alignment_score:
                                rname = fields[2]
                            else:
                                rname = match[2]
                        ref_splits = self.splits.get(rname, None)
                        if ref_splits is None:
                            ref_splits = (self.create_split_file(rname, 1),
                                          self.create_split_file(rname, 2))
                            self.splits[rname] = ref_splits
                        fastq1, fastq2 = ref_splits
                        if flags & FIRST_READ_FLAG:
                            fwd_read, rev_read = fields, match
                        else:
                            fwd_read, rev_read = match, fields
                        self.write_fastq(fwd_read, fastq1)
                        self.write_fastq(rev_read, fastq2, is_reversed=True)
        for fastq1, fastq2 in self.splits.itervalues():
            self.close_split_file(fastq1)
            self.close_split_file(fastq2)

    def get_alignment_score(self, fields):
        for field in fields[11:]:
            if field.startswith('AS:i:'):
                return int(field[5:])

    def get_split_file_name(self, refname, direction):
        suffix = '_R1.fastq' if direction == 1 else '_R2.fastq'
        return refname + suffix

    def create_split_file(self, refname, direction):
        split_file_name = self.get_split_file_name(refname, direction)
        return open(split_file_name, 'w')

    def write_fastq(self, fields, fastq, is_reversed=False):
        qname = fields[0]
        seq = fields[9]
        quality = fields[10]
        if is_reversed:
            seq = reverse_and_complement(seq)
            quality = ''.join(reversed(quality))
        fastq.write('@{}\n{}\n+\n{}\n'.format(qname, seq, quality))


def matchmaker(samfile, include_singles=False):
    """
    An iterator that returns pairs of reads sharing a common qname from a SAM file.
    Note that unpaired reads will be left in the cached_rows dictionary and
    discarded.
    @param samfile: open file handle to a SAM file
    @param include_singles: True if unpaired reads should be returned, paired
        with a None value: ([qname, flag, rname, ...], None)
    @return: yields a tuple for each read pair with fields split by tab chars:
        ([qname, flag, rname, ...], [qname, flag, rname, ...])
    """
    ref_names = set()
    cached_rows = {}
    for line in samfile:
        row = line.strip('\n').split('\t')

        if line.startswith('@'):
            if row[0] == '@SQ':
                for field in row[1:]:
                    field_name, value = field.split(':', 1)
                    if field_name == 'SN':
                        ref_names.add(value)
            continue

        qname = row[0]
        ref_name = row[2]
        if ref_name in ref_names:
            old_row = cached_rows.pop(qname, None)
            if old_row is None:
                cached_rows[qname] = row
            else:
                # current row should be the second read of the pair
                yield old_row, row
    if include_singles:
        for row in cached_rows.itervalues():
            yield row, None


def find_top_token(base_counts):
    top_count = top_token = None
    for token, count in base_counts.most_common():
        if top_count is None:
            top_token = token
            top_count = count
        elif count < top_count:
            break
        if token < top_token:
            top_token = token
    return top_token


def main():
    parser = argparse.ArgumentParser(
        description='Iterative remapping of bowtie2 by reference.')

    parser.add_argument('fastq1', help='<input> FASTQ containing forward reads')
    parser.add_argument('fastq2', help='<input> FASTQ containing reverse reads')
    parser.add_argument('prelim_csv',
                        type=argparse.FileType('rU'),
                        help='<input> CSV containing preliminary map output (modified SAM)')
    parser.add_argument('remap_csv',
                        type=argparse.FileType('w'),
                        help='<output> CSV containing remap output (modified SAM)')
    parser.add_argument('remap_counts_csv',
                        type=argparse.FileType('w'),
                        help='<output> CSV containing numbers of mapped reads')
    parser.add_argument('remap_conseq_csv',
                        type=argparse.FileType('w'),
                        help='<output> CSV containing mapping consensus sequences')
    parser.add_argument('unmapped1',
                        type=argparse.FileType('w'),
                        help='<output> FASTQ R1 of reads that failed to map to any region')
    parser.add_argument('unmapped2',
                        type=argparse.FileType('w'),
                        help='<output> FASTQ R2 of reads that failed to map to any region')
    parser.add_argument("--rdgopen", default=None, help="<optional> read gap open penalty")
    parser.add_argument("--rfgopen", default=None, help="<optional> reference gap open penalty")
    parser.add_argument("--gzip", help="<optional> FASTQ files are compressed",
                        action='store_true')

    args = parser.parse_args()
    remap(fastq1=args.fastq1,
          fastq2=args.fastq2,
          prelim_csv=args.prelim_csv,
          remap_csv=args.remap_csv,
          remap_counts_csv=args.remap_counts_csv,
          remap_conseq_csv=args.remap_conseq_csv,
          unmapped1=args.unmapped1,
          unmapped2=args.unmapped2,
          gzip=args.gzip)  # defaults to False

if __name__ == '__main__':
    main()
elif __name__ == '__live_coding__':
    import unittest
    sys.modules['micall.core'].remap = sys.modules['micall.core.remap']
    from micall.tests.remap_test import SamToConseqsTest

    suite = unittest.TestSuite()
    suite.addTest(SamToConseqsTest("testSeedsConverged"))
    test_results = unittest.TextTestRunner().run(suite)

    print(test_results.errors)
    print(test_results.failures)<|MERGE_RESOLUTION|>--- conflicted
+++ resolved
@@ -86,16 +86,6 @@
     return match_length <= max_primer_length
 
 
-<<<<<<< HEAD
-=======
-def build_conseqs_with_python(samfilename, old_conseqs):
-    with open(samfilename, 'rU') as samfile:
-        return sam_to_conseqs(samfile,
-                              CONSENSUS_Q_CUTOFF,
-                              old_conseqs=old_conseqs)
-
-
->>>>>>> f4c8261c
 def sam_to_conseqs(samfile,
                    quality_cutoff=0,
                    debug_reports=None,
@@ -559,32 +549,19 @@
                            title='remap-{}'.format(n_remaps),
                            distance_report=distance_report)
 
-<<<<<<< HEAD
         if new_seed_names == old_seed_names:
             # stopping criterion 1 - none of the regions gained reads
             if all((count <= map_counts[refname])
                    for refname, count in new_counts.iteritems()):
                 break
-=======
-        # stopping criterion 2 - a sufficient fraction of raw data has been mapped
-        mapping_efficiency = sum(new_counts.values()) / float(raw_count)
-        if mapping_efficiency > MIN_MAPPING_EFFICIENCY:
-            break
->>>>>>> f4c8261c
 
             # stopping criterion 2 - a sufficient fraction of raw data has been mapped
             mapping_efficiency = sum(new_counts.values()) / float(raw_count)
             if mapping_efficiency > settings.min_mapping_efficiency:
                 break
 
-<<<<<<< HEAD
             if n_remaps >= settings.max_remaps:
                 break
-=======
-        n_remaps += 1
-        if n_remaps >= MAX_REMAPS:
-            break
->>>>>>> f4c8261c
 
         # deep copy of mapping counts
         map_counts = dict(new_counts)
