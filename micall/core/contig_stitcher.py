--- conflicted
+++ resolved
@@ -1,12 +1,6 @@
 import sys
 from typing import Sequence
 import logging
-<<<<<<< HEAD
-=======
-from fractions import Fraction
-from operator import itemgetter
-from aligntools import CigarHit, connect_nonoverlapping_cigar_hits, drop_overlapping_cigar_hits, CigarActions
->>>>>>> 2edae5ef
 from pathlib import Path
 
 import micall.utils.referencefull_contig_stitcher as referencefull
@@ -16,725 +10,8 @@
 logger = logging.getLogger(__name__)
 
 
-<<<<<<< HEAD
 def main(argv: Sequence[str]) -> int:
     import argparse
-=======
-def log(e: events.EventType) -> None:
-    context.get().emit(e)
-    if isinstance(e, events.Warning):
-        logger.warning("%s", e)
-    else:
-        logger.debug("%s", e)
-
-
-def cut_query(self: GenotypedContig, cut_point: float) -> Tuple[GenotypedContig, GenotypedContig]:
-    """ Cuts query sequence in two parts with cut_point between them. """
-
-    cut_point = max(0.0, cut_point)
-    left_len = ceil(cut_point)
-    total_len = len(self.seq)
-
-    # Distribute reads_count proportionally based on sequence length
-    left_reads_count: Optional[int] = None
-    right_reads_count: Optional[int] = None
-    if self.reads_count is not None and total_len > 0:
-        left_reads_count = round(self.reads_count * left_len / total_len)
-        right_reads_count = self.reads_count - left_reads_count
-
-    left = replace(self, name=None, seq=self.seq[:left_len], reads_count=left_reads_count)
-    right = replace(self, name=None, seq=self.seq[left_len:], reads_count=right_reads_count)
-    return left, right
-
-
-def cut_reference(self: AlignedContig, cut_point: float) -> Tuple[AlignedContig, AlignedContig]:
-    """ Cuts this alignment in two parts with cut_point between them. """
-
-    alignment_left, alignment_right = self.alignment.cut_reference(cut_point)
-    left = replace(self, name=None, alignment=alignment_left)
-    right = replace(self, name=None, alignment=alignment_right)
-    log(events.Cut(self, left, right, cut_point))
-    return left, right
-
-
-def lstrip(self: AlignedContig) -> AlignedContig:
-    """
-    Trims the query sequence of the contig from its beginning up to the start of the
-    alignment. The CIGAR alignment is also updated to reflect the trimming.
-    """
-
-    alignment = self.alignment.lstrip_reference().lstrip_query()
-    q_remainder, query = cut_query(self, alignment.q_st - 0.5)
-    alignment = alignment.translate(0, -1 * alignment.q_st)
-    result = AlignedContig.make(query, alignment, self.strand)
-    log(events.LStrip(self, result))
-    return result
-
-
-def rstrip(self: AlignedContig) -> AlignedContig:
-    """
-    Trims the query sequence of the contig from its end based on the end of the
-    alignment. The CIGAR alignment is also updated to reflect the trimming.
-    """
-
-    alignment = self.alignment.rstrip_reference().rstrip_query()
-    query, q_remainder = cut_query(self, alignment.q_ei + 0.5)
-    result = AlignedContig.make(query, alignment, self.strand)
-    log(events.RStrip(self, result))
-    return result
-
-
-def overlap(a: AlignedContig, b: AlignedContig) -> bool:
-    def intervals_overlap(x, y):
-        return x[0] <= y[1] and x[1] >= y[0]
-
-    if a.group_ref != b.group_ref:
-        return False
-
-    return intervals_overlap((a.alignment.r_st, a.alignment.r_ei),
-                             (b.alignment.r_st, b.alignment.r_ei))
-
-
-def munge(self: AlignedContig, other: AlignedContig) -> AlignedContig:
-    """
-    Combines two adjacent contigs into a single contig by joining their
-    query sequences and alignments.
-    """
-
-    match_fraction = min(self.match_fraction, other.match_fraction)
-    ref_name = max([self, other], key=lambda x: x.alignment.ref_length).ref_name
-    query = GenotypedContig(seq=self.seq + other.seq,
-                            name=None,
-                            ref_name=ref_name,
-                            group_ref=self.group_ref,
-                            ref_seq=self.ref_seq,
-                            match_fraction=match_fraction,
-                            reads_count=None)  # Combined contigs lose their reads count
-
-    self_alignment = self.alignment
-    other_alignment = \
-        other.alignment.translate(
-            query_delta=(-1 * other.alignment.q_st + self.alignment.q_ei + 1),
-            reference_delta=0)
-    alignment = self_alignment.connect(other_alignment)
-
-    ret = AlignedContig.make(query=query, alignment=alignment, strand=self.strand)
-    log(events.Munge(self, other, ret))
-    return ret
-
-
-def sliding_window(sequence: Iterable[T]) -> Iterable[Tuple[Optional[T], T, Optional[T]]]:
-    """
-    Generate a three-element sliding window of a sequence.
-
-    Each element generated contains a tuple with the previous item (None if the first item),
-    the current item, and the next item (None if the last item) in the sequence.
-    """
-
-    a, b, c = tee(sequence, 3)
-    prevs = chain([None], a)
-    nexts = chain(islice(c, 1, None), [None])
-    return zip(prevs, b, nexts)
-
-
-def combine_contigs(parts: List[AlignedContig]) -> AlignedContig:
-    """
-    Combine a list of contigs into a single AlignedContig by trimming and merging overlapping parts.
-
-    Left-trimming and right-trimming occur at any shared overlapping points
-    between adjacent parts. munge() is used to combine contiguous parts without overlap.
-    """
-
-    stripped_parts = []
-    for prev_part, part, next_part in sliding_window(parts):
-        if prev_part is not None:
-            part = lstrip(part)
-        if next_part is not None:
-            part = rstrip(part)
-        stripped_parts.append(part)
-
-    ret = reduce(munge, stripped_parts)
-    log(events.Combine(stripped_parts, ret))
-    return ret
-
-
-def align_to_reference(contig: GenotypedContig) -> Iterable[GenotypedContig]:
-    """
-    Align a single Contig to its reference sequence, producing potentially multiple aligned contigs.
-
-    If the reference sequence (ref_seq) is unavailable, the contig is returned unaltered.
-    Otherwise, alignments are performed and contigs corresponding to each alignment are yielded.
-    """
-
-    if contig.ref_seq is None:
-        log(events.NoRef(contig))
-        yield contig
-        return
-
-    alignments, _algo = align_consensus(contig.ref_seq, contig.seq)
-    hits = [x.to_cigar_hit() for x in alignments]
-    strands: List[Literal["forward", "reverse"]] = ["forward" if x.strand == 1 else "reverse" for x in alignments]
-
-    for i, (hit, strand) in enumerate(zip(hits, strands)):
-        log(events.InitialHit(contig, i, hit, strand))
-
-    if not hits:
-        log(events.ZeroHits(contig))
-        yield contig
-        return
-
-    if len(set(strands)) > 1:
-        log(events.StrandConflict(contig))
-        yield contig
-        return
-
-    strand = strands[0]
-    if strand == "reverse":
-        rc = str(Seq.Seq(contig.seq).reverse_complement())
-        original_contig = contig
-        new_contig = replace(contig, seq=rc)
-        contig = new_contig
-        hits = [replace(hit, q_st=len(rc)-hit.q_ei-1, q_ei=len(rc)-hit.q_st-1) for hit in hits]
-
-        log(events.ReverseComplement(original_contig, new_contig))
-        for i, (hit, strand) in enumerate(zip(hits, strands)):
-            log(events.InitialHit(contig, i, hit, strand))
-
-    def quality(x: CigarHit):
-        mlen = sum(1 for x in x.cigar.relax().iterate_operations()
-                   if x == CigarActions.MATCH)
-        return (mlen, x.ref_length)
-
-    filtered = list(drop_overlapping_cigar_hits(hits, quality))
-    connected = list(connect_nonoverlapping_cigar_hits(filtered))
-    log(events.HitNumber(contig, list(zip(hits, strands)), connected))
-
-    for i, single_hit in enumerate(connected):
-        query = replace(contig, name=None)
-        part = AlignedContig.make(query, single_hit, strand)
-        log(events.ConnectedHit(contig, part, i))
-        yield part
-
-
-def strip_conflicting_mappings(contigs: Iterable[GenotypedContig]) -> Iterable[GenotypedContig]:
-    contigs = list(contigs)
-    names = {contig.id: contig for contig in contigs}
-
-    def get_indexes(id: int) -> Tuple[int, int]:
-        contig = names[id]
-        if isinstance(contig, AlignedContig):
-            return contig.alignment.q_st, contig.alignment.r_st
-        else:
-            return -1, -1
-
-    reference_sorted = list(sorted(names.keys(), key=lambda id: get_indexes(id)[1]))
-    query_sorted = list(sorted(names.keys(), key=lambda id: get_indexes(id)[0]))
-
-    def is_out_of_order(id: int) -> bool:
-        return reference_sorted.index(id) != query_sorted.index(id)
-
-    sorted_by_query = sorted(contigs, key=lambda contig: get_indexes(contig.id))
-    for prev_contig, contig, next_contig in sliding_window(sorted_by_query):
-        if isinstance(contig, AlignedContig):
-            original = contig
-            start = prev_contig.alignment.q_ei + 1 if isinstance(prev_contig, AlignedContig) else 0
-            end = next_contig.alignment.q_st - 1 if isinstance(next_contig, AlignedContig) else len(contig.seq) - 1
-
-            if prev_contig is not None or is_out_of_order(original.id):
-                contig = lstrip(contig)
-                log(events.InitialStrip(original, start, original.alignment.q_st - 1))
-            if next_contig is not None or is_out_of_order(original.id):
-                contig = rstrip(contig)
-                log(events.InitialStrip(original, original.alignment.q_ei + 1, end))
-
-        yield contig
-
-
-def align_all_to_reference(contigs: Iterable[GenotypedContig]) -> Iterable[GenotypedContig]:
-    """
-    Align multiple contigs to their respective reference sequences.
-
-    Applies align_to_reference to each contig in the given collection,
-    flattening the result into a single list.
-    """
-
-    groups = map(align_to_reference, contigs)
-    groups = map(strip_conflicting_mappings, groups)
-    for group in groups:
-        yield from group
-
-
-def align_queries(seq1: str, seq2: str) -> Tuple[str, str]:
-    """
-    Globally align two query sequences against each other
-    and return the resulting aligned sequences in MSA format.
-    """
-
-    gap_open_penalty = 15
-    gap_extend_penalty = 3
-    use_terminal_gap_penalty = 1
-    aseq1, aseq2, score = \
-        align_it(
-            seq1, seq2,
-            gap_open_penalty,
-            gap_extend_penalty,
-            use_terminal_gap_penalty)
-
-    return aseq1, aseq2
-
-
-def find_all_overlapping_contigs(self: AlignedContig, aligned_contigs):
-    """
-    Yield all contigs from a collection that overlap with a given contig.
-    Contigs are considered overlapping if they have overlapping intervals on the same reference genome.
-    """
-
-    for other in aligned_contigs:
-        if overlap(self, other):
-            yield other
-
-
-def find_overlapping_contig(self: AlignedContig, aligned_contigs):
-    """
-    Find the single contig in a collection that overlaps the most with a given contig.
-    It returns the contig with the maximum overlapped reference length with the given contig (self).
-    """
-
-    every = find_all_overlapping_contigs(self, aligned_contigs)
-    return max(every, key=lambda other: other.alignment.ref_length if other else 0, default=None)
-
-
-def calculate_concordance(left: str, right: str) -> List[Fraction]:
-    """
-    Calculate concordance for two given sequences using a sliding average.
-
-    The function compares the two strings character by character, simultaneously from
-    both left to right and right to left, calculating a score that represents a moving
-    average of matches at each position. If characters match at a given position,
-    a score of 1 is added; otherwise, a score of 0 is added. The score is then
-    averaged with the previous scores using a weighted sliding average where the
-    current score has a weight of 1/3 and the accumulated score has a weight of 2/3.
-    This sliding average score is halved and then processed again, but in reverse direction.
-
-    :param left: string representing first sequence
-    :param right: string representing second sequence
-    :return: list representing concordance ratio for each position
-    """
-
-    if len(left) != len(right):
-        raise ValueError("Can only calculate concordance for same sized sequences")
-
-    result: List[Fraction] = [Fraction(0)] * len(left)
-
-    def slide(start, end):
-        scores_sum = Fraction(0)
-        inputs = list(zip(left, right))
-        increment = 1 if start <= end else -1
-
-        for i in range(start, end, increment):
-            (a, b) = inputs[i]
-            current = Fraction(1) if a == b else Fraction(0)
-            scores_sum = (scores_sum * 2 / 3 + current * 1 / 3)
-            result[i] += scores_sum / 2
-
-    # Slide forward, then in reverse, adding the scores at each position.
-    slide(0, len(left))
-    slide(len(left) - 1, -1)
-
-    return result
-
-
-def disambiguate_concordance(concordance: List[Fraction]) -> Iterable[Tuple[Fraction, int]]:
-    for i, x in enumerate(concordance):
-        global_rank = i if i < len(concordance) / 2 else len(concordance) - i - 1
-        yield x, global_rank
-
-
-def concordance_to_cut_points(left_overlap, right_overlap, aligned_left, aligned_right, concordance):
-    """ Determine optimal cut points for stitching based on sequence concordance in the overlap region. """
-
-    concordance_d = list(disambiguate_concordance(concordance))
-    sorted_concordance_indexes = [i for i, v in sorted(enumerate(concordance_d),
-                                                       key=itemgetter(1),
-                                                       reverse=True,
-                                                       )]
-
-    def remove_dashes(s: str):
-        return s.replace('-', '')
-
-    for max_concordance_index in sorted_concordance_indexes:
-        aligned_left_q_index = len(remove_dashes(aligned_left[:max_concordance_index]))
-        aligned_right_q_index = right_overlap.alignment.query_length - \
-            len(remove_dashes(aligned_right[max_concordance_index:])) + 1
-        aligned_left_r_index = left_overlap.alignment.coordinate_mapping.query_to_ref.left_max(aligned_left_q_index)
-        if aligned_left_r_index is None:
-            aligned_left_r_index = left_overlap.alignment.r_st - 1
-        aligned_right_r_index = right_overlap.alignment.coordinate_mapping.query_to_ref.right_min(aligned_right_q_index)
-        if aligned_right_r_index is None:
-            aligned_right_r_index = right_overlap.alignment.r_ei + 1
-        if aligned_right_r_index > aligned_left_r_index:
-            return aligned_left_r_index + 0.5, aligned_right_r_index - 0.5, max_concordance_index
-
-    return left_overlap.alignment.r_st - 1 + 0.5, right_overlap.alignment.r_ei + 1 - 0.5, 0
-
-
-def stitch_2_contigs(left, right):
-    """
-    Stitch two contigs together into a single coherent contig.
-
-    The function handles the overlap by cutting both contigs into segments, aligning the
-    overlapping segments, and then choosing the optimal stitching points based on sequence
-    concordance. Non-overlapping segments are retained as is.
-    """
-
-    # Cut in 4 parts.
-    left_remainder, left_overlap = cut_reference(left, right.alignment.r_st - 0.5)
-    right_overlap, right_remainder = cut_reference(right, left.alignment.r_ei + 0.5)
-    left_overlap = lstrip(rstrip(left_overlap))
-    right_overlap = lstrip(rstrip(right_overlap))
-    left_remainder = rstrip(left_remainder)
-    right_remainder = lstrip(right_remainder)
-    log(events.StitchCut(left, right, left_overlap, right_overlap, left_remainder, right_remainder))
-
-    # Align overlapping parts, then recombine based on concordance.
-    aligned_left, aligned_right = align_queries(left_overlap.seq, right_overlap.seq)
-    concordance = calculate_concordance(aligned_left, aligned_right)
-    aligned_left_cutpoint, aligned_right_cutpoint, max_concordance_index = \
-        concordance_to_cut_points(left_overlap, right_overlap, aligned_left, aligned_right, concordance)
-    left_overlap_take, left_overlap_drop = cut_reference(left_overlap, aligned_left_cutpoint)
-    right_overlap_drop, right_overlap_take = cut_reference(right_overlap, aligned_right_cutpoint)
-
-    # Log it.
-    average_concordance = Fraction(sum(concordance) / (len(concordance) or 1))
-    cut_point_location_scaled = max_concordance_index / (((len(concordance) or 1) - 1) or 1)
-    log(events.Overlap(left, right, left_overlap, right_overlap,
-                       left_remainder, right_remainder, left_overlap_take,
-                       right_overlap_take, concordance, average_concordance,
-                       max_concordance_index, cut_point_location_scaled))
-
-    return combine_contigs([left_remainder, left_overlap_take, right_overlap_take, right_remainder])
-
-
-def combine_overlaps(contigs: List[AlignedContig]) -> Iterable[AlignedContig]:
-    """
-    Repeatedly combine all overlapping aligned contigs into an iterable collection of contiguous AlignedContigs.
-    It proceeds by iterating through sorted contigs and stitching any overlapping ones until none are left.
-    """
-
-    # Going left-to-right through aligned contigs.
-    contigs = list(sorted(contigs, key=lambda x: x.alignment.r_st))
-    while contigs:
-        current = contigs.pop(0)
-
-        # Find overlap. If there isn't one - we are done with the current contig.
-        overlapping_contig = find_overlapping_contig(current, contigs)
-        if not overlapping_contig:
-            log(events.NoOverlap(current))
-            yield current
-            continue
-
-        # Replace two contigs by their stitched version, then loop with it.
-        new_contig = stitch_2_contigs(current, overlapping_contig)
-        contigs.remove(overlapping_contig)
-        contigs.insert(0, new_contig)
-        log(events.Stitch(current, overlapping_contig, new_contig))
-
-
-def merge_intervals(intervals: List[Tuple[int, int]]) -> List[Tuple[int, int]]:
-    """
-    Merge overlapping and adjacent intervals.
-    Note that intervals are inclusive.
-
-    :param intervals: A list of intervals [start, end] where 'start' and 'end' are integers.
-    :return: A list of merged intervals.
-    """
-
-    if not intervals:
-        return []
-
-    # Sort intervals by their starting values
-    sorted_intervals = sorted(intervals, key=lambda x: x[0])
-
-    merged_intervals = [sorted_intervals[0]]
-    for current in sorted_intervals[1:]:
-        current_start, current_end = current
-        last_start, last_end = merged_intervals[-1]
-        if current_start <= last_end + 1:
-            # Extend the last interval if there is an overlap or if they are adjacent
-            merged_intervals[-1] = (min(last_start, current_start), max(last_end, current_end))
-        else:
-            # Add the current interval if there is no overlap
-            merged_intervals.append(current)
-
-    return merged_intervals
-
-
-def find_covered_contig(contigs: List[AlignedContig]) -> Tuple[Optional[AlignedContig], List[AlignedContig]]:
-    """
-    Find and return the first contig that is completely covered by other contigs.
-
-    :param contigs: List of all aligned contigs to be considered.
-    :return: An AlignedContig if there is one completely covered by others, None otherwise.
-    """
-
-    def calculate_cumulative_coverage(others) -> List[Tuple[int, int]]:
-        intervals = [(contig.alignment.r_st, contig.alignment.r_ei) for contig in others]
-        merged_intervals = merge_intervals(intervals)
-        return merged_intervals
-
-    for current in contigs:
-        current_interval = (current.alignment.r_st, current.alignment.r_ei)
-
-        # Create a map of cumulative coverage for contigs
-        overlaping_contigs = [x for x in contigs if x.id != current.id and overlap(current, x)]
-        cumulative_coverage = calculate_cumulative_coverage(overlaping_contigs)
-
-        # Check if the current contig is covered by the cumulative coverage intervals
-        if any((cover_interval[0] < current_interval[0] and cover_interval[1] >= current_interval[1]
-                or cover_interval[0] <= current_interval[0] and cover_interval[1] > current_interval[1])
-               for cover_interval in cumulative_coverage):
-            # Strictly covered.
-            return current, overlaping_contigs
-        elif any((cover_interval[0] == current_interval[0] and cover_interval[1] == current_interval[1])
-               for cover_interval in cumulative_coverage):
-            if any(contig.reads_count is None for contig in overlaping_contigs + [current]):
-                log(events.IgnoreCoverage(current, overlaping_contigs))
-                continue
-
-            # Unstrict coverage (exact boundary match).
-            # In this case we must compare the read counts to decide which contig to keep.
-            total_coverage = sum(contig.reads_count or 0 for contig in overlaping_contigs)
-            if total_coverage > (current.reads_count or 0):
-                return current, overlaping_contigs
-
-    return None, []
-
-
-def drop_completely_covered(contigs: List[AlignedContig]) -> List[AlignedContig]:
-    """ Filter out all contigs that are contained within other contigs. """
-
-    contigs = contigs[:]
-    while contigs:
-        covered, covering = find_covered_contig(contigs)
-        if covered:
-            contigs.remove(covered)
-            log(events.Drop(covered, covering))
-        else:
-            break
-
-    return contigs
-
-
-def split_contigs_with_gaps(contigs: List[AlignedContig]) -> List[AlignedContig]:
-    """
-    Split contigs at large gaps if those gaps are covered by other contigs in the list.
-
-    A gap within a contig is considered large based on a pre-defined threshold. If another contig aligns
-    within that gap's range, the contig is split into two around the midpoint of the gap.
-    """
-
-    def covered_by(gap, other):
-        # Check if any 1 reference coordinate in gap is mapped in `other`.
-        gap_coords = gap.coordinate_mapping.ref_to_query.domain
-        cover_coords = set(other.alignment.coordinate_mapping.ref_to_query.keys())
-        return not gap_coords.isdisjoint(cover_coords)
-
-    def covered(self, gap):
-        return any(covered_by(gap, other) for other in contigs if other != self)
-
-    def significant(gap):
-        # noinspection PyLongLine
-        # The size of the gap is unavoidably, to some point, arbitrary. Here we tried to adjust it to common gaps in HIV, as HIV is the primary test subject in MiCall. A notable feature of HIV-1 reverse transcription is the appearance of periodic deletions of approximately 21 nucleotides. These deletions have been reported to occur in the HIV-1 genome and are thought to be influenced by the structure of the viral RNA. Specifically, the secondary structures and foldings of the RNA can lead to pause sites for the reverse transcriptase, resulting in staggered alignment when the enzyme slips. This misalignment can cause the reverse transcriptase to "jump," leading to deletions in the newly synthesized DNA. The unusually high frequency of about 21-nucleotide deletions is believed to correspond to the pitch of the RNA helix, which reflects the spatial arrangement of the RNA strands. The 21 nucleotide cycle is an average measure and is thought to be associated with the length of one turn of the RNA helix, meaning that when reverse transcriptase slips and reattaches, it often does so one helical turn away from the original site.         # noqa: E501
-        return gap.ref_length > 21
-
-    def try_split(self: AlignedContig):
-        for gap in self.alignment.deletions():
-            if not significant(gap):
-                # Really we do not want to split on every little deletion
-                # because that would mean that we would need to stitch
-                # overlaps around them.
-                # And we are likely to lose quality with every stitching operation.
-                # By skipping we assert that this gap is aligner's fault.
-                log(events.IgnoreGap(self, gap))
-                continue
-
-            if covered(self, gap):
-                midpoint = gap.r_st + (gap.r_ei - gap.r_st) / 2 + self.alignment.epsilon
-                left_part, right_part = cut_reference(self, midpoint)
-                left_part = rstrip(left_part)
-                right_part = lstrip(right_part)
-
-                contigs.remove(self)
-                contigs.append(left_part)
-                contigs.append(right_part)
-                process_queue.put(right_part)
-                log(events.SplitGap(self, gap, left_part, right_part))
-                return
-
-    process_queue: LifoQueue = LifoQueue()
-    for contig in contigs:
-        process_queue.put(contig)
-
-    while not process_queue.empty():
-        contig = process_queue.get()
-        try_split(contig)
-
-    return contigs
-
-
-def stitch_contigs(contigs: Iterable[GenotypedContig]) -> Iterable[GenotypedContig]:
-    contigs = list(contigs)
-    for contig in contigs:
-        log(events.Intro(contig))
-        contig.register()
-
-    maybe_aligned = list(align_all_to_reference(contigs))
-
-    # Contigs that did not align do not need any more processing
-    yield from (x for x in maybe_aligned if not isinstance(x, AlignedContig))
-    aligned = [x for x in maybe_aligned if isinstance(x, AlignedContig)]
-
-    aligned = split_contigs_with_gaps(aligned)
-    aligned = drop_completely_covered(aligned)
-    yield from combine_overlaps(aligned)
-
-
-GroupRef = Optional[str]
-
-
-def stitch_consensus(contigs: Iterable[GenotypedContig]) -> Iterable[GenotypedContig]:
-    contigs = list(stitch_contigs(contigs))
-    consensus_parts: Dict[GroupRef, List[AlignedContig]] = defaultdict(list)
-
-    for contig in contigs:
-        if isinstance(contig, AlignedContig):
-            consensus_parts[contig.group_ref].append(contig)
-        else:
-            yield contig
-
-    def combine(group_ref):
-        ctgs = sorted(consensus_parts[group_ref], key=lambda x: x.alignment.r_st)
-        result = combine_contigs(ctgs)
-        log(events.FinalCombine(ctgs, result))
-        return result
-
-    yield from map(combine, consensus_parts)
-
-
-def write_contigs(output_csv: TextIO, contigs: Iterable[GenotypedContig]):
-    writer = csv.DictWriter(output_csv,
-                            ['ref', 'match', 'group_ref', 'contig'],
-                            lineterminator=os.linesep)
-    writer.writeheader()
-    for contig in contigs:
-        writer.writerow(dict(ref=contig.ref_name,
-                             match=contig.match_fraction,
-                             group_ref=contig.group_ref,
-                             contig=contig.seq))
-
-    output_csv.flush()
-
-
-def read_remap_counts(remap_counts_csv: TextIO) -> Dict[str, int]:
-    """Read remap counts CSV and extract read counts per contig.
-
-    Args:
-        remap_counts_csv: Open file handle to remap_counts.csv
-
-    Returns:
-        Dictionary mapping contig names (like "1-HCV-1a") to read counts
-
-    Raises:
-        ValueError: If count values are not valid integers
-
-    Note:
-        - If multiple entries exist for the same contig (e.g., from different
-          remap iterations), the last occurrence is used
-        - Entries not starting with "remap" are ignored (e.g., "raw", "unmapped")
-        - Malformed entries (missing space after remap prefix) are ignored
-    """
-    counts = {}
-    reader = csv.DictReader(remap_counts_csv)
-
-    for row_num, row in enumerate(reader, start=2):  # Start at 2 (header is row 1)
-        type_field = row.get('type', '')
-
-        # Extract contig name from type field like "remap 1-HCV-1a" or "remap-1 1-HCV-1a"
-        if type_field.startswith('remap'):
-            # Remove "remap" or "remap-1", "remap-2", etc. prefix
-            parts = type_field.split(' ', 1)
-            if len(parts) == 2:
-                contig_name = parts[1]
-                count_str = row.get('count', '0')
-
-                try:
-                    count = int(count_str)
-                except ValueError as e:
-                    raise ValueError(
-                        f"Invalid count value '{count_str}' for contig '{contig_name}' "
-                        f"at row {row_num} in remap_counts.csv"
-                    ) from e
-
-                counts[contig_name] = count
-
-    return counts
-
-
-def read_contigs(input_csv: TextIO, contig_read_counts: Dict[str, int]) -> Iterable[GenotypedContig]:
-    projects = ProjectConfig.loadDefault()
-
-    for i, row in enumerate(csv.DictReader(input_csv)):
-        seq = row['contig']
-        ref_name = row['ref']
-        group_ref = row['group_ref']
-        match_fraction = float(row['match'])
-
-        try:
-            ref_seq = projects.getGenotypeReference(group_ref)
-        except KeyError:
-            try:
-                ref_seq = projects.getReference(group_ref)
-            except KeyError:
-                ref_seq = None
-
-        # Generate contig name to look up read count (format: "1-HCV-1a")
-        contig_name = f"{i+1}-{ref_name}"
-        reads_count = contig_read_counts.get(contig_name)
-
-        yield GenotypedContig(name=None,
-                              seq=seq,
-                              ref_name=ref_name,
-                              group_ref=group_ref,
-                              ref_seq=str(ref_seq) if ref_seq is not None else None,
-                              match_fraction=match_fraction,
-                              reads_count=reads_count)
-
-
-def contig_stitcher(input_csv: TextIO,
-                    output_csv: TextIO,
-                    stitcher_plot: Optional[Path],
-                    remap_counts_csv: Optional[TextIO] = None) -> int:
-    with StitcherContext.fresh() as ctx:
-        # Read remap counts if provided
-        if remap_counts_csv is not None:
-            contig_read_counts = read_remap_counts(remap_counts_csv)
-        else:
-            contig_read_counts = {}
-
-        # Read contigs with read counts
-        contigs = list(read_contigs(input_csv, contig_read_counts))
-
-        if output_csv is not None or stitcher_plot is not None:
-            contigs = list(stitch_consensus(contigs))
-
-        if output_csv is not None:
-            write_contigs(output_csv, contigs)
-
-        if stitcher_plot is not None:
-            plot_stitcher_coverage(ctx.events, stitcher_plot)
-
-        return len(contigs)
->>>>>>> 2edae5ef
 
     head_parser = argparse.ArgumentParser(description='Contig stitcher.', add_help=False)
     head_parser.add_argument('mode', choices=['with-references', 'without-references'])
@@ -750,6 +27,8 @@
         parser.add_argument('contigs', type=argparse.FileType('r'), help="Input CSV file with assembled contigs.")
         parser.add_argument('stitched_contigs', type=argparse.FileType('w'),
                             help="Output CSV file with stitched contigs.")
+        parser.add_argument('--remap-counts', type=argparse.FileType('r'), default=None,
+                            help="Optional input CSV file with remap read counts.")
         parser.add_argument('--plot', type=argparse.FileType('w'),
                             help="Output SVG image visualizing the stitching process.")
     else:
@@ -760,17 +39,6 @@
 
     parser.prog = ' '.join([Path(__file__).stem, head_args.mode])
 
-<<<<<<< HEAD
-=======
-    parser = argparse.ArgumentParser()
-    parser.add_argument('contigs', type=argparse.FileType('r'), help="Input CSV file with assembled contigs.")
-    parser.add_argument('stitched_contigs', type=argparse.FileType('w'),
-                        help="Output CSV file with stitched contigs.")
-    parser.add_argument('--remap-counts', type=argparse.FileType('r'), default=None,
-                        help="Optional input CSV file with remap read counts.")
-    parser.add_argument('--plot', type=argparse.FileType('w'),
-                        help="Output SVG image visualizing the stitching process.")
->>>>>>> 2edae5ef
     verbosity_group = parser.add_mutually_exclusive_group()
     verbosity_group.add_argument('--verbose', action='store_true', help='Increase output verbosity.')
     verbosity_group.add_argument('--no-verbose', action='store_true', help='Normal output verbosity.', default=True)
@@ -793,12 +61,12 @@
 
     logging.basicConfig(level=logger.level)
 
-<<<<<<< HEAD
     if head_args.mode == 'with-references':
-        plot_path = args.plot.name if args.plot is not None else None
+        plot_path = Path(args.plot.name) if args.plot is not None else None
+        remap_counts = args.remap_counts
         referencefull.logger = logger
         referencefull.referencefull_contig_stitcher(
-            args.contigs, args.stitched_contigs, plot_path)
+            args.contigs, args.stitched_contigs, plot_path, remap_counts)
     else:
         referenceless.logger = logger
         referenceless.referenceless_contig_stitcher(
@@ -812,10 +80,6 @@
         sys.exit(main(sys.argv[1:]))
     except KeyboardInterrupt:
         sys.exit(1)
-=======
-    plot_path = Path(args.plot.name) if args.plot is not None else None
-    contig_stitcher(args.contigs, args.stitched_contigs, plot_path, args.remap_counts)
->>>>>>> 2edae5ef
 
 
 if __name__ == '__main__': cli()  # noqa