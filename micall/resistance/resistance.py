import os
from argparse import ArgumentParser, FileType
from collections import namedtuple
from csv import DictReader, DictWriter
from itertools import groupby, chain, zip_longest
from operator import itemgetter, attrgetter

import yaml
from pyvdrm.vcf import Mutation

from micall.resistance.asi_algorithm import AsiAlgorithm, HcvResistanceLevels, HivResistanceLevels
from micall.core.aln2counts import AMINO_ALPHABET

MIN_FRACTION = 0.05  # prevalence of mutations to report
MIN_COVERAGE = 100
REPORTED_REGIONS = {'PR', 'RT', 'IN', 'NS3', 'NS5a', 'NS5b'}
HIV_RULES_PATH = os.path.join(os.path.dirname(__file__), 'HIVDB_8.8.xml')
HCV_RULES_PATH = os.path.join(os.path.dirname(__file__), 'hcv_rules.yaml')
NOTHING_MAPPED_MESSAGE = 'nothing mapped'

AminoList = namedtuple('AminoList', 'region aminos genotype seed is_report_needed')
AminoList.__new__.__defaults__ = (False,)  # default for is_report_needed


class LowCoverageError(Exception):
    pass


def parse_args():
    parser = ArgumentParser(
        description='Make resistance calls and list mutations from amino counts.')
    parser.add_argument('aminos_csv', type=FileType(), help='amino counts')
    parser.add_argument('midi_aminos_csv',
                        type=FileType(),
                        help='amino counts for HCV MIDI region or the same as aminos_csv')
    parser.add_argument('resistance_csv',
                        type=FileType('w'),
                        help='resistance calls')
    parser.add_argument('mutations_csv',
                        type=FileType('w'),
                        help='Relevant mutations present above a threshold')
    parser.add_argument('resistance_fail_csv',
                        type=FileType('w'),
                        help='regions that failed to make a resistance call')
    return parser.parse_args()


def select_reported_regions(choices, reported_regions):
    split_choices = set()
    for choice in choices:
        split_choices.update(choice.split('_'))
    return split_choices & reported_regions


def get_reported_region(reference):
    if reference == 'INT':
        return 'IN'
    for region in ('NS3', 'NS5a', 'NS5b'):
        if reference.startswith('HCV') and reference.endswith(region):
            return region
    return reference


def get_genotype(seed):
    if seed is None:
        return None
    parts = seed.split('-')
    virus = parts[0]
    if virus != 'HCV':
        return None
    full_genotype = parts[1].upper()
    if full_genotype.startswith('1'):
        if full_genotype == '1B':
            return full_genotype
        return '1A'
    if full_genotype == '6E':
        return full_genotype
    return full_genotype[0]


def create_fail_writer(fail_csv):
    writer = DictWriter(fail_csv,
                        ['seed', 'region', 'coord_region', 'genotype', 'reason'],
                        lineterminator=os.linesep)
    writer.writeheader()
    return writer


def check_coverage(region, rows, start_pos=1, end_pos=None):
    if end_pos is None:
        if region.endswith('-NS3'):
            end_pos = 181
        elif region.endswith('-NS5a'):
            end_pos = 101
        elif region.endswith('-NS5b'):
            end_pos = 228
        else:
            return
    start_coverage = 0
    end_coverage = 0
    total_coverage = 0
    for row in rows:
        pos = int(row['refseq.aa.pos'])
        if start_pos <= pos <= end_pos:
            coverage = int(row['coverage'])
            total_coverage += coverage
            if pos == start_pos:
                start_coverage = coverage
            if pos == end_pos:
                end_coverage = coverage
    average_coverage = total_coverage / (end_pos - start_pos + 1)
    if average_coverage < MIN_COVERAGE:
        raise LowCoverageError('low average coverage')
    if (end_coverage < MIN_COVERAGE or
            (start_pos == 1 and start_coverage < MIN_COVERAGE)):
        raise LowCoverageError('not enough high-coverage amino acids')


def combine_aminos(amino_csv, midi_amino_csv, failures):
    """ Combine amino rows from the two amplified regions.

    :param amino_csv: an open file with the amino counts from the whole genome
        region.
    :param midi_amino_csv: an open file with the amino counts from the MIDI
        region.
    :param dict failures: {(seed, region, is_midi): message} messages for any regions
        that did not have enough coverage. is_midi is True if the region was
        in the midi_amino_csv file.
    """
    is_midi = True
    midi_rows = {}  # {seed: [row]}
    midi_start = 231
    midi_end = 561
    is_midi_separate = midi_amino_csv.name != amino_csv.name
    if is_midi_separate:
        for (seed, region), rows in groupby(DictReader(midi_amino_csv),
                                            itemgetter('seed', 'region')):
            if not region.endswith('-NS5b'):
                continue
            rows = list(rows)
            try:
                check_coverage(region, rows, start_pos=midi_start, end_pos=midi_end)
            except LowCoverageError as ex:
                failures[(seed, region, is_midi)] = ex.args[0]
                continue
            midi_rows[seed] = [row
                               for row in rows
                               if 226 < int(row['refseq.aa.pos'])]
    is_midi = False
    for (seed, region), rows in groupby(DictReader(amino_csv),
                                        itemgetter('seed', 'region')):
        low_coverage_message = None
        all_rows = main_rows = list(rows)
        try:
            check_coverage(region, main_rows)
        except LowCoverageError as ex:
            main_rows = []
            low_coverage_message = ex.args[0]
        if region.endswith('-NS5b'):
            region_midi_rows = midi_rows.pop(seed, None)
            if region_midi_rows is None:
                region_midi_rows = all_rows
                if is_midi_separate:
                    failures.setdefault((seed, region, True),
                                        NOTHING_MAPPED_MESSAGE)
                try:
                    check_coverage(region,
                                   region_midi_rows,
                                   start_pos=midi_start,
                                   end_pos=midi_end)
                    low_coverage_message = None
                except LowCoverageError:
                    region_midi_rows = []
            main_rows = combine_midi_rows(main_rows, region_midi_rows)
        if low_coverage_message:
            failures[(seed, region, is_midi)] = low_coverage_message
        yield from main_rows

    # Check for MIDI regions that had no match.
    for seed, rows in sorted(midi_rows.items()):
        region = rows[0]['region']
        failures.setdefault((seed, region, False), NOTHING_MAPPED_MESSAGE)
        yield from rows


def write_failure(fail_writer, seed, region, reason):
    reported_region = get_reported_region(region)
    genotype = get_genotype(seed)
    fail_writer.writerow(dict(seed=seed,
                              region=reported_region,
                              coord_region=region,
                              genotype=genotype,
                              reason=reason))


def combine_midi_rows(main_rows, midi_rows):
    main_row_map = {int(row['refseq.aa.pos']): row
                    for row in main_rows}
    midi_row_map = {int(row['refseq.aa.pos']): row
                    for row in midi_rows}
    positions = sorted({pos
                        for pos in chain(main_row_map.keys(),
                                         midi_row_map.keys())})
    for pos in positions:
        main_row = main_row_map.get(pos)
        midi_row = midi_row_map.get(pos)
        if midi_row is None:
            if pos <= 336:
                yield main_row
        elif main_row is None:
            yield midi_row
        elif (pos <= 336 and
              int(main_row['coverage']) > int(midi_row['coverage'])):
            yield main_row
        else:
            yield midi_row
            

def read_aminos(amino_rows,
                min_fraction,
                reported_regions=None,
                min_coverage=0,
                algorithms=None):
    coverage_columns = list(AMINO_ALPHABET) + ['del']
    report_names = coverage_columns[:]
    report_names[-1] = 'd'
    for (region, seed), rows in groupby(amino_rows,
                                        itemgetter('region', 'seed')):
        genotype = get_genotype(seed)
        if reported_regions is not None:
            translated_region = get_reported_region(region)
            if translated_region not in reported_regions:
                continue
        aminos = []
        for row in rows:
            counts = list(map(int, (row[f] for f in coverage_columns)))
            coverage = int(row['coverage'])
            pos = int(row['refseq.aa.pos'])
            while pos > len(aminos) + 1:
                aminos.append({})
            if coverage == 0 or coverage < min_coverage:
                pos_aminos = {}
            else:
                min_count = max(1, coverage * min_fraction)  # needs at least 1
                pos_aminos = {report_names[i]: count/coverage
                              for i, count in enumerate(counts)
                              if count >= min_count and report_names[i] != '*'}
                ins_count = int(row['ins'])
                if ins_count >= min_count:
                    pos_aminos['i'] = ins_count / coverage
            aminos.append(pos_aminos)
        if algorithms is None:
            is_report_required = False
        else:
            asi_algorithm = algorithms.get(genotype)
            key_positions = asi_algorithm.get_gene_positions(region)
            if not region.endswith('NS5b'):
                is_report_required = all(aminos[pos-1] for pos in key_positions)
            else:
                whole_genome_positions = {pos for pos in key_positions if pos < 231}
                midi_positions = key_positions - whole_genome_positions
                is_report_required = (
                    all(pos <= len(aminos) and aminos[pos-1]
                        for pos in whole_genome_positions) or
                    all(pos <= len(aminos) and aminos[pos-1]
                        for pos in midi_positions))
        # Need original region to look up wild type.
        yield AminoList(region, aminos, genotype, seed, is_report_required)


def get_algorithm_regions(algorithm):
    return ('INT' if region == 'IN' else region
            for region in algorithm.gene_def)


def create_empty_aminos(region, genotype, seed, algorithms):
    algorithm = algorithms[genotype]
    std_name = 'IN' if region == 'INT' else region
    std_length = len(algorithm.stds[std_name])
    return AminoList(region,
                     [{}] * std_length,
                     genotype,
                     seed,
                     False)


def filter_aminos(all_aminos, algorithms):
    all_aminos = list(all_aminos)
<<<<<<< HEAD
    good_aminos = [amino_list
                   for amino_list in all_aminos
                   if any(amino_list.aminos)]
    good_genotypes = {(amino_list.genotype, amino_list.seed) for amino_list in good_aminos}
    good_regions = {(amino_list.genotype or '', amino_list.seed, amino_list.region)
                    for amino_list in good_aminos}
    expected_regions = {(genotype or '', seed, region)
                        for genotype, seed in good_genotypes
                        for region in get_algorithm_regions(algorithms[genotype])}
    missing_regions = sorted(expected_regions - good_regions)
    good_aminos += [create_empty_aminos(region, genotype or None, seed, algorithms)
                    for genotype, seed, region in missing_regions]
    return good_aminos
=======
    genotypes_needed = {(amino_list.genotype, amino_list.seed)
                        for amino_list in all_aminos
                        if amino_list.is_report_needed}
    selected_aminos = [amino_list
                       for amino_list in all_aminos
                       if (amino_list.genotype, amino_list.seed) in genotypes_needed]
    selected_regions = {(amino_list.genotype or '', amino_list.seed, amino_list.region)
                        for amino_list in selected_aminos}
    expected_regions = {(genotype or '', seed, region)
                        for genotype, seed in genotypes_needed
                        for region in get_algorithm_regions(algorithms[genotype])}
    missing_regions = sorted(expected_regions - selected_regions)
    selected_aminos += [create_empty_aminos(region, genotype or None, seed, algorithms)
                        for genotype, seed, region in missing_regions]
    selected_aminos.sort()
    return selected_aminos
>>>>>>> cf29bb4c


def get_position_consensus(position_aminos):
    if not position_aminos:
        return '-'
    consensus = ''.join(position_aminos)
    if len(consensus) > 1:
        return '[' + ''.join(sorted(consensus)) + ']'
    return consensus


def write_consensus(resistance_consensus_writer, amino_list, alg_version):
    if resistance_consensus_writer is None:
        return
    consensus = ''.join(get_position_consensus(position_aminos)
                        for position_aminos in amino_list.aminos).rstrip('-')
    if not consensus:
        return
    stripped_consensus = consensus.lstrip('-')
    offset = len(consensus) - len(stripped_consensus)
    reported_region = get_reported_region(amino_list.region)
    resistance_consensus_writer.writerow(dict(seed=amino_list.seed,
                                              region=reported_region,
                                              coord_region=amino_list.region,
                                              version=alg_version,
                                              offset=offset,
                                              sequence=stripped_consensus))


def write_resistance(aminos,
                     resistance_csv,
                     mutations_csv,
                     algorithms=None,
                     resistance_consensus_csv=None):
    """ Calculate resistance scores and write them to files.

    :param list[AminoList] aminos: region is the coordinate
        reference name that this gene region was mapped to, and prevalance is a
        float between 0.0 and 1.0
    :param resistance_csv: open file to write resistance calls to, grouped by
        genotype, region, drug_class
    :param mutations_csv: open file to write mutations to, grouped by genotype,
        drug_class
    :param dict algorithms: {region: AsiAlgorithm}
    :param resistance_consensus_csv: open file to write resistance consensus to
    """
    resistance_writer = DictWriter(
        resistance_csv,
        ['region',
         'drug_class',
         'drug',
         'drug_name',
         'level',
         'level_name',
         'score',
         'genotype',
         'seed',
         'coord_region',
         'version'],
        lineterminator=os.linesep)
    resistance_writer.writeheader()
    mutations_writer = DictWriter(mutations_csv,
                                  ['drug_class',
                                   'mutation',
                                   'prevalence',
                                   'genotype',
                                   'region',
                                   'seed',
                                   'coord_region',
                                   'version'],
                                  lineterminator=os.linesep)
    mutations_writer.writeheader()
    if resistance_consensus_csv is None:
        resistance_consensus_writer = None
    else:
        resistance_consensus_writer = create_consensus_writer(
            resistance_consensus_csv)
    if algorithms is None:
        algorithms = load_asi()
    for genotype, genotype_aminos in groupby(aminos, attrgetter('genotype')):
        region_results = []
        for amino_list in genotype_aminos:
            asi = algorithms.get(genotype)
            write_consensus(resistance_consensus_writer,
                            amino_list,
                            asi.alg_version)
            if asi is None:
                continue
            region = amino_list.region
            if region == 'INT':
                region = 'IN'
            result = interpret(asi, amino_list.aminos, region)
            region_results.append((region, amino_list, asi.alg_version, result))
        if all(drug_result.level == HcvResistanceLevels.FAIL.level
               for region, amino_seq, alg_version, result in region_results
               for drug_result in result.drugs):
            continue
        for region, amino_list, alg_version, result in region_results:
            amino_seq = amino_list.aminos
            reported_region = get_reported_region(region)
            for drug_result in result.drugs:
                resistance_writer.writerow(dict(region=reported_region,
                                                drug_class=drug_result.drug_class,
                                                drug=drug_result.code,
                                                drug_name=drug_result.name,
                                                level_name=drug_result.level_name,
                                                level=drug_result.level,
                                                score=drug_result.score,
                                                genotype=genotype,
                                                seed=amino_list.seed,
                                                coord_region=amino_list.region,
                                                version=alg_version))
            for drug_class, class_mutations in result.mutations.items():
                mutations = [Mutation(m) for m in class_mutations]
                mutations.sort()
                for mutation in mutations:
                    amino = mutation.variant
                    pos = mutation.pos
                    pos_aminos = amino_seq[pos-1]
                    prevalence = pos_aminos.get(amino, 0)
                    mutations_writer.writerow(dict(drug_class=drug_class,
                                                   mutation=mutation,
                                                   prevalence=prevalence,
                                                   genotype=genotype,
                                                   region=reported_region,
                                                   seed=amino_list.seed,
                                                   coord_region=amino_list.region,
                                                   version=alg_version))


def create_consensus_writer(resistance_consensus_csv):
    resistance_consensus_writer = DictWriter(resistance_consensus_csv,
                                             ['seed',
                                              'region',
                                              'coord_region',
                                              'version',
                                              'offset',
                                              'sequence'],
                                             lineterminator=os.linesep)
    resistance_consensus_writer.writeheader()
    return resistance_consensus_writer


def interpret(asi, amino_seq, region):
    ref_seq = asi.stds[region]
    # TODO: Make this more general instead of only applying to missing MIDI.
    is_missing_midi = region.endswith('-NS5b') and len(amino_seq) < len(ref_seq)

    if is_missing_midi:
        amino_seq += [{}] * (len(ref_seq) - len(amino_seq))
    result = asi.interpret(amino_seq, region)

    if not is_missing_midi:
        for drug_result in result.drugs:
            if drug_result.level == HcvResistanceLevels.FAIL.level:
                break
        else:
            # No missing coverage, we're done.
            return result

    # At least some data found, assume wild type in gaps.
    new_amino_seq = []
    wild_type_seq = list(ref_seq)
    if region == 'IN':
        wild_type_seq[231] = 'D'  # Our reference is different from HIVdb's.
    for wild_type, old_aminos in zip_longest(wild_type_seq, amino_seq):
        if old_aminos:
            new_amino_seq.append(old_aminos)
        else:
            new_amino_seq.append({wild_type: 1.0})
    amino_seq = new_amino_seq

    new_result = asi.interpret(amino_seq, region)
    new_drug_results = {drug_result.code: drug_result
                        for drug_result in new_result.drugs}
    if is_missing_midi:
        allowed_levels = (HcvResistanceLevels.FAIL.level,
                          HcvResistanceLevels.RESISTANCE_LIKELY.level,
                          HcvResistanceLevels.NOT_INDICATED.level)
    elif asi.alg_name == 'HCV_RULES':
        allowed_levels = (HcvResistanceLevels.FAIL.level,
                          HcvResistanceLevels.UNKNOWN_MUTATIONS.level,
                          HcvResistanceLevels.RESISTANCE_POSSIBLE.level,
                          HcvResistanceLevels.RESISTANCE_LIKELY.level,
                          HcvResistanceLevels.NOT_INDICATED.level)
    else:
        allowed_levels = (HivResistanceLevels.FAIL.level,
                          HivResistanceLevels.LOW.level,
                          HivResistanceLevels.INTERMEDIATE.level,
                          HivResistanceLevels.HIGH.level)

    for drug_result in result.drugs:
        if drug_result.level == HcvResistanceLevels.FAIL.level or is_missing_midi:
            new_drug_result = new_drug_results[drug_result.code]
            if new_drug_result.level in allowed_levels:
                drug_result.level = new_drug_result.level
                drug_result.level_name = new_drug_result.level_name
                drug_result.score = new_drug_result.score
            else:
                drug_result.level = HcvResistanceLevels.FAIL.level
                drug_result.level_name = HcvResistanceLevels.FAIL.name
                drug_result.score = 0.0
    result.mutations = new_result.mutations
    return result


def load_asi():
    asi = AsiAlgorithm(HIV_RULES_PATH)
    algorithms = {None: asi}
    with open(HCV_RULES_PATH) as f:
        hcv_rules = yaml.safe_load(f)
    genotypes = {genotype['genotype']
                 for rule in hcv_rules
                 for genotype in rule['genotypes']}
    for genotype in genotypes:
        asi = AsiAlgorithm(rules_yaml=hcv_rules, genotype=genotype)
        algorithms[genotype] = asi

    return algorithms


def write_failures(failures, filtered_aminos, fail_csv):
    fail_writer = create_fail_writer(fail_csv)
    reported_keys = set()  # {(seed, region)}
    for amino_list in filtered_aminos:
        reported_keys.add((amino_list.seed, amino_list.region))
        if not any(amino_list.aminos):
            failure_key = (amino_list.seed, amino_list.region, False)
            failures.setdefault(failure_key, NOTHING_MAPPED_MESSAGE)
    for (seed, region, is_midi), message in sorted(failures.items()):
        if not reported_keys or (seed, region) in reported_keys:
            if is_midi:
                message = 'MIDI: ' + message
            write_failure(fail_writer, seed, region, message)


def report_resistance(amino_csv,
                      midi_amino_csv,
                      resistance_csv,
                      mutations_csv,
                      fail_csv,
                      region_choices=None,
                      resistance_consensus_csv=None):
    if region_choices is None:
        selected_regions = REPORTED_REGIONS
    else:
        selected_regions = select_reported_regions(region_choices, REPORTED_REGIONS)
    failures = {}
    amino_rows = combine_aminos(amino_csv, midi_amino_csv, failures)
    algorithms = load_asi()
    aminos = read_aminos(amino_rows,
                         MIN_FRACTION,
                         selected_regions,
                         MIN_COVERAGE,
                         algorithms)
    filtered_aminos = filter_aminos(aminos, algorithms)
    write_failures(failures, filtered_aminos, fail_csv)
    write_resistance(filtered_aminos,
                     resistance_csv,
                     mutations_csv,
                     algorithms,
                     resistance_consensus_csv)


def main():
    args = parse_args()
    report_resistance(args.aminos_csv,
                      args.midi_aminos_csv,
                      args.resistance_csv,
                      args.mutations_csv,
                      args.resistance_fail_csv)


if __name__ == '__main__':
    main()<|MERGE_RESOLUTION|>--- conflicted
+++ resolved
@@ -286,21 +286,6 @@
 
 def filter_aminos(all_aminos, algorithms):
     all_aminos = list(all_aminos)
-<<<<<<< HEAD
-    good_aminos = [amino_list
-                   for amino_list in all_aminos
-                   if any(amino_list.aminos)]
-    good_genotypes = {(amino_list.genotype, amino_list.seed) for amino_list in good_aminos}
-    good_regions = {(amino_list.genotype or '', amino_list.seed, amino_list.region)
-                    for amino_list in good_aminos}
-    expected_regions = {(genotype or '', seed, region)
-                        for genotype, seed in good_genotypes
-                        for region in get_algorithm_regions(algorithms[genotype])}
-    missing_regions = sorted(expected_regions - good_regions)
-    good_aminos += [create_empty_aminos(region, genotype or None, seed, algorithms)
-                    for genotype, seed, region in missing_regions]
-    return good_aminos
-=======
     genotypes_needed = {(amino_list.genotype, amino_list.seed)
                         for amino_list in all_aminos
                         if amino_list.is_report_needed}
@@ -317,7 +302,6 @@
                         for genotype, seed, region in missing_regions]
     selected_aminos.sort()
     return selected_aminos
->>>>>>> cf29bb4c
 
 
 def get_position_consensus(position_aminos):
