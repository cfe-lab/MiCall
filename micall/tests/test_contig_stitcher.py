--- conflicted
+++ resolved
@@ -20,16 +20,11 @@
     rstrip,
 )
 from micall.core.plot_contigs import plot_stitcher_coverage
-<<<<<<< HEAD
 from micall.tests.utils import mock_align_consensus, MockAlignment
-from micall.tests.test_fasta_to_csv import check_hcv_db, DEFAULT_DATABASE  # activates the fixture
-=======
-from micall.tests.utils import mock_align_consensus, MockAlignment, fixed_random_seed
 from micall.tests.test_fasta_to_csv import (
     check_hcv_db,
     DEFAULT_DATABASE,
 )  # activates the fixture
->>>>>>> 2edae5ef
 from micall.tests.test_remap import load_projects  # activates the "projects" fixture
 
 
@@ -45,13 +40,10 @@
 
 @pytest.fixture()
 def exact_aligner(monkeypatch):
-<<<<<<< HEAD
-    monkeypatch.setattr("micall.utils.referencefull_contig_stitcher.align_consensus", mock_align_consensus)
-=======
     monkeypatch.setattr(
-        "micall.core.contig_stitcher.align_consensus", mock_align_consensus
+        "micall.utils.referencefull_contig_stitcher.align_consensus",
+        mock_align_consensus
     )
->>>>>>> 2edae5ef
 
 
 @pytest.fixture
@@ -1565,11 +1557,7 @@
     contigs = os.path.join(pwd, "data", "exact_parts_contigs.csv")
     remap_counts = os.path.join(pwd, "data", "exact_parts_contigs_remap_counts.csv")
     stitched_contigs = os.path.join(tmp_path, "stitched.csv")
-<<<<<<< HEAD
-    main(['with-references', contigs, stitched_contigs])
-=======
-    stitcher.main([contigs, stitched_contigs, "--remap-counts", remap_counts])
->>>>>>> 2edae5ef
+    main(['with-references', contigs, stitched_contigs, '--remap-counts', remap_counts])
 
     assert os.path.exists(contigs)
     assert os.path.exists(stitched_contigs)
@@ -1594,11 +1582,7 @@
     remap_counts = os.path.join(pwd, "data", "exact_parts_contigs_remap_counts.csv")
     stitched_contigs = os.path.join(tmp_path, "stitched.csv")
     plot = os.path.join(tmp_path, "exact_parts_contigs.plot.svg")
-<<<<<<< HEAD
-    main(['with-references', contigs, stitched_contigs, "--debug", "--plot", plot])
-=======
-    stitcher.main([contigs, stitched_contigs, "--remap-counts", remap_counts, "--debug", "--plot", plot])
->>>>>>> 2edae5ef
+    main(['with-references', contigs, stitched_contigs, "--remap-counts", remap_counts, "--debug", "--plot", plot])
 
     assert os.path.exists(contigs)
     assert os.path.exists(stitched_contigs)
@@ -1626,12 +1610,13 @@
 
 def test_main_invocation_without_remap_counts(exact_aligner, tmp_path, hcv_db):
     """Test that main() works without remap_counts argument (all reads_count initialized to None)."""
+    from micall.core.contig_stitcher import main
     pwd = os.path.dirname(__file__)
     contigs = os.path.join(pwd, "data", "exact_parts_contigs.csv")
     stitched_contigs = os.path.join(tmp_path, "stitched.csv")
 
     # Call main without --remap-counts
-    stitcher.main([contigs, stitched_contigs])
+    main(['with-references', contigs, stitched_contigs])
 
     assert os.path.exists(contigs)
     assert os.path.exists(stitched_contigs)
@@ -1769,20 +1754,17 @@
 
 
 class MockAlignedContig:
-<<<<<<< HEAD
     @dataclass
     class TestMockAlignment:
         r_st: int
         r_ei: int
 
-    def __init__(self, ref_name, group_ref, r_st, r_ei, name="contig"):
-=======
     def __init__(self, ref_name, group_ref, r_st, r_ei, name="contig", reads_count=None):
->>>>>>> 2edae5ef
         self.ref_name = ref_name
         self.group_ref = group_ref
         self.alignment = MockAlignedContig.TestMockAlignment(r_st, r_ei)
         self.name = name
+        self.reads_count = reads_count
         self.id = id(self)
         self.reads_count = reads_count
         self._unique_name = name  # Simple version for testing
@@ -1883,7 +1865,7 @@
     ],
 )
 def test_find_covered(contigs, expected_covered_name):
-    stitcher.context.set(stitcher.StitcherContext.make())
+    stitcher.ReferencefullStitcherContext.set(stitcher.ReferencefullStitcherContext())
     mock_contigs = [
         create_mock_aligned_contig(ref_name, r_st, r_ei, f"contig{i + 1}")
         for i, (ref_name, r_st, r_ei) in enumerate(contigs)
@@ -1893,515 +1875,4 @@
         assert covered is None
     else:
         assert covered is not None
-<<<<<<< HEAD
-        assert covered.name == expected_covered_name
-=======
-        assert covered.name == expected_covered_name
-
-
-def test_concordance_same_length_inputs():
-    with pytest.raises(ValueError):
-        calculate_concordance("abc", "ab")
-
-
-def test_concordance_completely_different_strings():
-    result = calculate_concordance("a" * 30, "b" * 30)
-    assert all(n == 0 for n in result)
-
-
-def generate_random_string_pair(length):
-    left = "".join(random.choice("ACGT") for _ in range(length))
-    right = "".join(random.choice("ACGT") for _ in range(length))
-    return left, right
-
-
-@pytest.mark.parametrize(
-    "left, right, expected",
-    [
-        ("aaaaa", "aaaaa", [0.6, 0.68, 0.7, 0.68, 0.6]),
-        ("abcdd", "abcdd", [0.6, 0.68, 0.7, 0.68, 0.6]),
-        ("aaaaaaaa", "baaaaaab", [0.3, 0.62, 0.71, 0.75, 0.75, 0.71, 0.62, 0.3]),
-        ("aaaaaaaa", "aaaaaaab", [0.64, 0.73, 0.79, 0.8, 0.79, 0.73, 0.64, 0.31]),
-        ("aaaaaaaa", "aaaaaaab", [0.64, 0.73, 0.79, 0.8, 0.79, 0.73, 0.64, 0.31]),
-        ("aaaaaaaa", "aaaaabbb", [0.6, 0.68, 0.7, 0.68, 0.6, 0.29, 0.19, 0.13]),
-        ("aaaaaaaa", "aaabbaaa", [0.56, 0.63, 0.62, 0.39, 0.39, 0.62, 0.63, 0.56]),
-        ("aaaaa", "bbbbb", [0] * 5),
-        ("", "", []),
-    ],
-)
-def test_concordance_simple(left, right, expected):
-    result = [round(float(x), 2) for x in calculate_concordance(left, right)]
-    assert result == expected
-
-
-@pytest.mark.parametrize(
-    "left, right, expected",
-    [
-        ("a" * 128, "a" * 128, 64),
-        ("a" * 128, "a" * 64 + "b" * 64, 32),
-        ("a" * 128, "a" * 64 + "ba" * 32, 32),
-        ("a" * 128, "a" * 54 + "b" * 20 + "a" * 54, 28),  # two peaks
-        ("a" * 128, "a" * 63 + "b" * 2 + "a" * 63, 32),  # two peaks
-        ("a" * 1280, "b" * 640 + "a" * 640, round(1280 * 3 / 4)),
-        ("a" * 128, "b" * 48 + "a" * 32 + "b" * 48, 64),
-        (
-            "a" * 128,
-            "b" * 48 + "a" * 15 + "ab" + "a" * 15 + "b" * 48,
-            48 + 16 // 2,
-        ),  # two peaks - choosing 1nd
-        (
-            "a" * 128,
-            "b" * 48 + "a" * 15 + "ba" + "a" * 15 + "b" * 48,
-            48 + 15 + 16 // 2,
-        ),  # two peaks - choosing 2nd
-        (
-            "a" * 128,
-            "b" * 48 + "a" * 15 + "bb" + "a" * 15 + "b" * 48,
-            48 + 15 // 2,
-        ),  # two peaks - choosing 1st
-    ],
-)
-def test_concordance_simple_index(left, right, expected):
-    concordance = calculate_concordance(left, right)
-    concordance_d = list(disambiguate_concordance(concordance))
-    index = max(range(len(concordance)), key=lambda i: concordance_d[i])
-    if abs(index - expected) > 1:
-        assert index == expected
-
-
-def generate_test_cases(num_cases):
-    with fixed_random_seed(42):
-        length = random.randint(1, 80)
-        return [generate_random_string_pair(length) for _ in range(num_cases)]
-
-
-concordance_cases = generate_test_cases(num_cases=100)
-
-
-@pytest.mark.parametrize("left, right", concordance_cases)
-def test_concordance_output_range(left, right):
-    result = calculate_concordance(left, right)
-    assert all(0 <= n <= 1 for n in result), (
-        "All values in result should be between 0 and 1"
-    )
-
-
-@pytest.mark.parametrize("left, right", concordance_cases)
-def test_concordance_higher_if_more_matches_added(left, right):
-    # Insert exact matches in the middle
-    matching_sequence = "A" * 30
-    insert_position = len(left) // 2
-    new_left = (
-        left[:insert_position]
-        + matching_sequence
-        + left[insert_position + len(matching_sequence) :]
-    )
-    new_right = (
-        right[:insert_position]
-        + matching_sequence
-        + right[insert_position + len(matching_sequence) :]
-    )
-
-    old_conc = calculate_concordance(left, right)
-    new_conc = calculate_concordance(new_left, new_right)
-    old_average = sum(old_conc) / len(old_conc)
-    new_average = sum(new_conc) / len(new_conc)
-    assert old_average <= new_average
-
-
-@pytest.mark.parametrize("left, right", concordance_cases)
-def test_concordance_higher_in_matching_areas(left, right):
-    # Insert exact matches in the middle
-    matching_sequence = "A" * 30
-    insert_position = len(left) // 2
-    new_left = (
-        left[:insert_position]
-        + matching_sequence
-        + left[insert_position + len(matching_sequence) :]
-    )
-    new_right = (
-        right[:insert_position]
-        + matching_sequence
-        + right[insert_position + len(matching_sequence) :]
-    )
-
-    concordance_scores = calculate_concordance(new_left, new_right)
-
-    # Check concordance in the matching area
-    matching_area_concordance = concordance_scores[
-        insert_position : insert_position + len(matching_sequence)
-    ]
-
-    # Calculate average concordance inside and outside the matching area
-    average_inside = sum(matching_area_concordance) / len(matching_sequence)
-    average_outside = (sum(concordance_scores) - sum(matching_area_concordance)) / (
-        len(concordance_scores) - len(matching_sequence)
-    )
-
-    # Assert that the concordance is indeed higher in the matching area
-    assert average_inside > average_outside, (
-        "Concordance in matching areas should be higher than in non-matching areas"
-    )
-
-
-# ========================================================================
-# Tests for read count-based coverage decisions (exact boundary matches)
-# ========================================================================
-
-@pytest.mark.parametrize(
-    "contig_specs, expected_covered_name",
-    [
-        # Exact boundary match: contig with MORE reads wins (keeps lower read count contig)
-        # contig1 has 100 reads, contig2 has 200 reads -> contig1 is covered
-        ([
-            ("ref1", 0, 100, "contig1", 100),
-            ("ref1", 0, 100, "contig2", 200),
-        ], "contig1"),
-
-        # Exact boundary match: contig with LESS reads wins (keeps higher read count contig)
-        # contig1 has 500 reads, contig2 has 200 reads -> contig2 is covered
-        ([
-            ("ref1", 0, 100, "contig1", 500),
-            ("ref1", 0, 100, "contig2", 200),
-        ], "contig2"),
-
-        # Exact boundary match: equal reads -> no coverage (neither removed)
-        ([
-            ("ref1", 0, 100, "contig1", 100),
-            ("ref1", 0, 100, "contig2", 100),
-        ], None),
-
-        # Exact boundary match: one has None reads_count, other has reads
-        # Coverage comparison is IGNORED when any contig has None reads_count
-        ([
-            ("ref1", 0, 100, "contig1", None),
-            ("ref1", 0, 100, "contig2", 100),
-        ], None),
-
-        # Exact boundary match: both have None reads_count
-        # Coverage comparison is IGNORED when any contig has None reads_count
-        ([
-            ("ref1", 0, 100, "contig1", None),
-            ("ref1", 0, 100, "contig2", None),
-        ], None),
-
-        # Exact boundary match with multiple covering contigs
-        # contig1 has 50 reads, contig2+contig3 have 100+150=250 total -> contig1 covered
-        ([
-            ("ref1", 0, 100, "contig1", 50),
-            ("ref1", 0, 100, "contig2", 100),
-            ("ref1", 0, 100, "contig3", 150),
-        ], "contig1"),
-
-        # Exact boundary match: current has highest reads -> not covered
-        # contig1 has 500, contig2 has 100, contig3 has 150
-        # When checking contig2: contig1+contig3 (500+150=650) > contig2 (100) -> contig2 covered
-        ([
-            ("ref1", 0, 100, "contig1", 500),
-            ("ref1", 0, 100, "contig2", 100),
-            ("ref1", 0, 100, "contig3", 150),
-        ], "contig2"),
-
-        # Strict coverage (boundaries don't match) - should still work regardless of reads
-        # contig1 strictly inside contig2 -> contig1 covered (ignores read counts)
-        ([
-            ("ref1", 10, 90, "contig1", 1000),
-            ("ref1", 0, 100, "contig2", 1),
-        ], "contig1"),
-
-        # Strict coverage from start (one boundary matches, other doesn't)
-        # contig1 (0, 50) covered by contig2 (0, 100) -> strict coverage
-        ([
-            ("ref1", 0, 50, "contig1", 1000),
-            ("ref1", 0, 100, "contig2", 1),
-        ], "contig1"),
-
-        # Strict coverage from end (one boundary matches, other doesn't)
-        # contig1 (50, 100) covered by contig2 (0, 100) -> strict coverage
-        ([
-            ("ref1", 50, 100, "contig1", 1000),
-            ("ref1", 0, 100, "contig2", 1),
-        ], "contig1"),
-
-        # Mixed: strict coverage + exact boundary
-        # contig2 exactly matches cumulative of contig1+contig3, but has fewer reads
-        # Cumulative: [(10,90)] from contig3 strictly covers nothing
-        # Then contig1 (0,100) and contig2 (0,100) exact match, compare reads
-        ([
-            ("ref1", 0, 100, "contig1", 100),
-            ("ref1", 0, 100, "contig2", 50),
-            ("ref1", 10, 90, "contig3", 25),
-        ], "contig2"),
-    ],
-)
-def test_find_covered_with_read_counts(contig_specs, expected_covered_name):
-    """Test find_covered_contig with read count-based decisions for exact boundary matches."""
-    stitcher.context.set(stitcher.StitcherContext.make())
-    mock_contigs = [
-        create_mock_aligned_contig(ref_name, r_st, r_ei, name, reads_count)
-        for ref_name, r_st, r_ei, name, reads_count in contig_specs
-    ]
-    covered, covering = find_covered_contig(mock_contigs)
-
-    if expected_covered_name is None:
-        assert covered is None, "Expected no contig to be covered"
-    else:
-        assert covered is not None, f"Expected {expected_covered_name} to be covered, but got None"
-        assert covered.name == expected_covered_name, \
-            f"Expected {expected_covered_name} to be covered, but got {covered.name}"
-
-
-def test_strict_vs_exact_coverage_distinction():
-    """Test that strict coverage (boundaries don't match) and exact coverage (boundaries match) behave differently."""
-    stitcher.context.set(stitcher.StitcherContext.make())
-
-    # Strict coverage: contig1 (10, 90) strictly inside contig2 (0, 100)
-    # Should be covered regardless of read counts
-    strict_contigs = [
-        create_mock_aligned_contig("ref1", 10, 90, "contig1", 10000),  # Has way more reads
-        create_mock_aligned_contig("ref1", 0, 100, "contig2", 1),      # Has very few reads
-    ]
-    covered, _ = find_covered_contig(strict_contigs)
-    assert covered is not None and covered.name == "contig1", \
-        "Strict coverage should remove contig regardless of read counts"
-
-    # Exact coverage: contig1 (0, 100) exactly matches contig2 (0, 100)
-    # Should compare read counts - contig with fewer reads is covered
-    exact_contigs = [
-        create_mock_aligned_contig("ref1", 0, 100, "contig1", 10000),  # Has more reads - not covered
-        create_mock_aligned_contig("ref1", 0, 100, "contig2", 1),      # Has fewer reads - covered
-    ]
-    covered, _ = find_covered_contig(exact_contigs)
-    assert covered is not None and covered.name == "contig2", \
-        "Exact coverage should remove contig with fewer reads"
-
-
-def test_exact_boundary_cumulative_coverage():
-    """Test that cumulative coverage works correctly for exact boundary matches."""
-    stitcher.context.set(stitcher.StitcherContext.make())
-
-    # Three contigs: contig1 alone, contig2+contig3 together have same boundaries as contig1
-    # contig1 has 100 reads, contig2+contig3 have 60+60=120 total
-    # So contig1 should be covered
-    contigs = [
-        create_mock_aligned_contig("ref1", 0, 100, "contig1", 100),
-        create_mock_aligned_contig("ref1", 0, 50, "contig2", 60),
-        create_mock_aligned_contig("ref1", 50, 100, "contig3", 60),
-    ]
-
-    covered, covering = find_covered_contig(contigs)
-    assert covered is not None and covered.name == "contig1"
-    assert len(covering) == 2
-    assert {c.name for c in covering} == {"contig2", "contig3"}
-
-
-def test_no_reads_count_defaults_to_zero():
-    """Test that None reads_count causes coverage comparison to be ignored."""
-    stitcher.context.set(stitcher.StitcherContext.make())
-
-    # contig1 has None, contig2 has 1
-    # Coverage comparison is IGNORED when any contig has None reads_count
-    contigs = [
-        create_mock_aligned_contig("ref1", 0, 100, "contig1", None),
-        create_mock_aligned_contig("ref1", 0, 100, "contig2", 1),
-    ]
-
-    covered, _ = find_covered_contig(contigs)
-    assert covered is None, "Coverage comparison should be ignored when any contig has None reads_count"
-
-    # Both have None
-    # Coverage comparison is IGNORED when any contig has None reads_count
-    contigs_both_none = [
-        create_mock_aligned_contig("ref1", 0, 100, "contig1", None),
-        create_mock_aligned_contig("ref1", 0, 100, "contig2", None),
-    ]
-
-    covered, _ = find_covered_contig(contigs_both_none)
-    assert covered is None, "Coverage comparison should be ignored when any contig has None reads_count"
-
-
-def test_zero_reads_count_explicit():
-    """Test that explicit 0 reads_count works correctly."""
-    stitcher.context.set(stitcher.StitcherContext.make())
-
-    # contig1 has 0 reads, contig2 has 1 read
-    # Total coverage (1) > current (0), so contig1 is covered
-    contigs = [
-        create_mock_aligned_contig("ref1", 0, 100, "contig1", 0),
-        create_mock_aligned_contig("ref1", 0, 100, "contig2", 1),
-    ]
-
-    covered, _ = find_covered_contig(contigs)
-    assert covered is not None and covered.name == "contig1"
-
-
-def test_none_reads_count_with_strict_coverage():
-    """Test that strict coverage (non-exact boundaries) works even with None reads_count."""
-    stitcher.context.set(stitcher.StitcherContext.make())
-
-    # contig1 (10, 90) is strictly inside contig2 (0, 100)
-    # Should be covered regardless of reads_count being None
-    contigs = [
-        create_mock_aligned_contig("ref1", 10, 90, "contig1", None),
-        create_mock_aligned_contig("ref1", 0, 100, "contig2", None),
-    ]
-
-    covered, _ = find_covered_contig(contigs)
-    assert covered is not None and covered.name == "contig1", \
-        "Strict coverage should work even when reads_count is None"
-
-
-def test_mixed_none_and_zero_reads_count():
-    """Test behavior with a mix of None and explicit 0 reads_count."""
-    stitcher.context.set(stitcher.StitcherContext.make())
-
-    # contig1 has None, contig2 has explicit 0
-    # Coverage comparison should be ignored because contig1 has None
-    contigs = [
-        create_mock_aligned_contig("ref1", 0, 100, "contig1", None),
-        create_mock_aligned_contig("ref1", 0, 100, "contig2", 0),
-    ]
-
-    covered, _ = find_covered_contig(contigs)
-    assert covered is None, "Coverage comparison should be ignored when any contig has None"
-
-
-def test_multiple_contigs_one_with_none():
-    """Test that coverage comparison is ignored if ANY contig in the group has None."""
-    stitcher.context.set(stitcher.StitcherContext.make())
-
-    # contig1 has good read count, but contig2 has None
-    # The group includes a None, so comparison should be ignored
-    contigs = [
-        create_mock_aligned_contig("ref1", 0, 100, "contig1", 100),
-        create_mock_aligned_contig("ref1", 0, 100, "contig2", None),
-        create_mock_aligned_contig("ref1", 0, 100, "contig3", 200),
-    ]
-
-    covered, _ = find_covered_contig(contigs)
-    assert covered is None, \
-        "Coverage comparison should be ignored when any overlapping contig has None reads_count"
-
-
-def test_none_reads_count_different_references():
-    """Test that contigs with different references and None reads_count don't interfere."""
-    stitcher.context.set(stitcher.StitcherContext.make())
-
-    # Different references shouldn't overlap, so None doesn't matter
-    contigs = [
-        create_mock_aligned_contig("ref1", 0, 100, "contig1", None),
-        create_mock_aligned_contig("ref2", 0, 100, "contig2", None),
-    ]
-
-    covered, _ = find_covered_contig(contigs)
-    assert covered is None, "Contigs with different references should not overlap"
-
-
-def test_exact_boundary_all_valid_reads_various_totals():
-    """Test exact boundary matching with various read count combinations."""
-    stitcher.context.set(stitcher.StitcherContext.make())
-
-    # Case 1: Multiple contigs with exact boundaries, one has significantly fewer reads
-    contigs1 = [
-        create_mock_aligned_contig("ref1", 0, 100, "contig1", 10),
-        create_mock_aligned_contig("ref1", 0, 100, "contig2", 500),
-        create_mock_aligned_contig("ref1", 0, 100, "contig3", 600),
-    ]
-    covered, _ = find_covered_contig(contigs1)
-    assert covered is not None and covered.name == "contig1", \
-        "Contig with lowest read count should be covered"
-
-    # Case 2: Three contigs where middle one has just enough reads to not be covered
-    contigs2 = [
-        create_mock_aligned_contig("ref1", 0, 100, "contig1", 100),
-        create_mock_aligned_contig("ref1", 0, 100, "contig2", 600),  # More than sum of others
-        create_mock_aligned_contig("ref1", 0, 100, "contig3", 400),
-    ]
-    covered, _ = find_covered_contig(contigs2)
-    assert covered is not None and covered.name == "contig1", \
-        "Contig1 should be covered (100 < 600+400=1000)"
-
-
-def test_exact_boundary_edge_case_equal_to_sum():
-    """Test exact boundary when current reads equals sum of others."""
-    stitcher.context.set(stitcher.StitcherContext.make())
-
-    # contig1 has 100, contig2+contig3 have 50+50=100
-    # Since 100 is NOT greater than 100, contig1 should NOT be covered
-    contigs = [
-        create_mock_aligned_contig("ref1", 0, 100, "contig1", 100),
-        create_mock_aligned_contig("ref1", 0, 100, "contig2", 50),
-        create_mock_aligned_contig("ref1", 0, 100, "contig3", 50),
-    ]
-
-    covered, _ = find_covered_contig(contigs)
-    # The function checks each contig in turn
-    # When checking contig1: total from contig2+contig3 = 100, current = 100, 100 > 100 is False
-    # When checking contig2: total from contig1+contig3 = 150, current = 50, 150 > 50 is True -> contig2 covered
-    assert covered is not None and covered.name == "contig2", \
-        "Contig2 should be covered since 150 > 50"
-
-
-def test_partial_overlap_with_none_reads_count():
-    """Test that partial overlaps (not exact boundaries) with None reads_count still use strict coverage."""
-    stitcher.context.set(stitcher.StitcherContext.make())
-
-    # contig1 is strictly inside contig2 (partial overlap)
-    # Even with None reads_count, strict coverage should apply
-    contigs = [
-        create_mock_aligned_contig("ref1", 20, 80, "contig1", None),
-        create_mock_aligned_contig("ref1", 0, 100, "contig2", None),
-    ]
-
-    covered, _ = find_covered_contig(contigs)
-    assert covered is not None and covered.name == "contig1", \
-        "Strict coverage should work with None reads_count"
-
-    # Test the other way - contig2 covers from start but not exact
-    contigs2 = [
-        create_mock_aligned_contig("ref1", 0, 50, "contig1", None),
-        create_mock_aligned_contig("ref1", 0, 100, "contig2", None),
-    ]
-
-    covered, _ = find_covered_contig(contigs2)
-    assert covered is not None and covered.name == "contig1", \
-        "Strict coverage from start should work with None reads_count"
-
-
-def test_zero_vs_none_reads_count_behavior():
-    """Test that explicit 0 behaves differently from None."""
-    stitcher.context.set(stitcher.StitcherContext.make())
-
-    # With explicit zeros, comparison happens
-    contigs_zeros = [
-        create_mock_aligned_contig("ref1", 0, 100, "contig1", 0),
-        create_mock_aligned_contig("ref1", 0, 100, "contig2", 0),
-    ]
-    covered, _ = find_covered_contig(contigs_zeros)
-    assert covered is None, "With equal zeros, no contig should be covered (0 > 0 is False)"
-
-    # With Nones, comparison is skipped
-    contigs_nones = [
-        create_mock_aligned_contig("ref1", 0, 100, "contig1", None),
-        create_mock_aligned_contig("ref1", 0, 100, "contig2", None),
-    ]
-    covered, _ = find_covered_contig(contigs_nones)
-    assert covered is None, "With None, comparison should be skipped"
-
-    # Key difference: 0 vs 1 causes coverage, None vs 1 doesn't
-    contigs_zero_vs_one = [
-        create_mock_aligned_contig("ref1", 0, 100, "contig1", 0),
-        create_mock_aligned_contig("ref1", 0, 100, "contig2", 1),
-    ]
-    covered, _ = find_covered_contig(contigs_zero_vs_one)
-    assert covered is not None and covered.name == "contig1", \
-        "Explicit 0 should be covered when other has 1"
-
-    contigs_none_vs_one = [
-        create_mock_aligned_contig("ref1", 0, 100, "contig1", None),
-        create_mock_aligned_contig("ref1", 0, 100, "contig2", 1),
-    ]
-    covered, _ = find_covered_contig(contigs_none_vs_one)
-    assert covered is None, \
-        "None should cause comparison to be skipped even when other has 1"
->>>>>>> 2edae5ef
+        assert covered.name == expected_covered_name