import csv
import logging
import sys
from collections import Counter
from csv import DictReader
from io import StringIO

import pytest
import yaml
from mappy import revcomp

from micall.core import project_config
from micall.core.aln2counts import InsertionWriter, SequenceReport, combine_region_nucleotides
from micall.core.project_config import ProjectConfig
from micall.utils.report_amino import SeedNucleotide, ReportNucleotide

# noinspection PyUnresolvedReferences
from micall.tests.test_remap import load_projects


def prepare_reads(aligned_reads_text):
    full_text = "refname,qcut,rank,count,offset,seq\n" + aligned_reads_text
    dummy_file = StringIO(full_text)
    return csv.DictReader(dummy_file)


@pytest.fixture
def sequence_report():
    return create_sequence_report()


@pytest.fixture
def default_sequence_report():
    """ Sequence report with stubbed files, but all default projects. """
    conseq_mixture_cutoffs = [0.1]
    return StubbedSequenceReport(InsertionWriter(StringIO()),
                                 ProjectConfig.loadDefault(),
                                 conseq_mixture_cutoffs)


def create_sequence_report():
    projects = project_config.ProjectConfig()
    # Content of seed regions is irrelevant. For R-NO-COORD, there is
    # no coordinate reference, so we use the seed reference for display, but
    # only the length matters.
    projects.load(StringIO("""\
{
"projects": {
"R1": {
  "max_variants": 10,
  "regions": [
    {
      "coordinate_region": "R1",
      "seed_region_names": ["R1-seed"]
    }
  ]
},
"R2": {
  "max_variants": 10,
  "regions": [
    {
      "coordinate_region": "R2",
      "seed_region_names": ["R2-seed"]
    }
  ]
},
"R3": {
  "max_variants": 10,
  "regions": [
    {
      "coordinate_region": "R3",
      "seed_region_names": ["R3-seed"]
    }
  ]
},
"R4": {
  "max_variants": 10,
  "regions": [
    {
      "coordinate_region": "R4",
      "seed_region_names": ["R4-seed"]
    }
  ]
},
"R5": {
  "max_variants": 10,
  "regions": [
    {
      "coordinate_region": "R5",
      "seed_region_names": ["R5-seed"]
    }
  ]
},
"R6": {
  "max_variants": 10,
  "regions": [
    {
      "coordinate_region": "R6",
      "seed_region_names": ["R6a-seed", "R6b-seed"]
    }
  ]
},
"R7": {
  "max_variants": 10,
  "regions": [
    {
      "coordinate_region": "R7a",
      "seed_region_names": ["R7-seed"]
    },
    {
      "coordinate_region": "R7b",
      "seed_region_names": ["R7-seed"]
    }
  ]
}
},
"regions": {
"R1-seed": {
  "is_nucleotide": true,
  "reference": [
    "AAATTTAGG"
  ]
},
"R1": {
  "is_nucleotide": false,
  "reference": [
    "KFR"
  ]
},
"R2-seed": {
  "is_nucleotide": true,
  "reference": [
    "AAATTTGGCCCGAGA"
  ]
},
"R2": {
  "is_nucleotide": false,
  "reference": [
    "KFGPR"
  ]
},
"R3-seed": {
  "is_nucleotide": true,
  "reference": [
    "AAATTTCAGACCCCACGAGAGCAT"
  ]
},
"R3": {
  "is_nucleotide": false,
  "reference": [
    "KFQTPREH"
  ]
},
"R4-seed": {
  "is_nucleotide": true,
  "reference": [
    "ATGGCAAACTCAATCAATGGG"
  ]
},
"R4": {
  "is_nucleotide": false,
  "reference": [
    "SING"
  ]
},
"R5-seed": {
  "comment": "Coord has G that's not in seed.",
  "is_nucleotide": true,
  "reference": [
    "AAATTTCCGAGACCTCAGGTCACTCTTTGG"
  ]
},
"R5": {
  "is_nucleotide": false,
  "reference": [
    "KFGPRPQVTLW"
  ]
},
"R6a-seed": {
  "is_nucleotide": true,
  "reference": [
    "AAATTTAGG"
  ],
  "seed_group": "R6-seeds"
},
"R6b-seed": {
  "is_nucleotide": true,
  "reference": [
    "GGGAAATTCAGGACAGGGGGGGGG"
  ],
  "seed_group": "R6-seeds"
},
"R6": {
  "is_nucleotide": false,
  "reference": [
    "KFR"
  ]
},
"R7-seed": {
  "is_nucleotide": true,
  "reference": [
    "AAATTTCAGACCCCACGAGAGCAT"
  ]
},
"R7a": {
  "is_nucleotide": false,
  "reference": [
    "KFQ"
  ]
},
"R7b": {
  "is_nucleotide": false,
  "reference": [
    "REH"
  ]
},
"R-NO-COORD": {
  "is_nucleotide": true,
  "reference": [
    "ACTACTACT"
  ]
}
}
}
"""))
    landmarks_yaml = """\
- seed_pattern: R1-.*
  coordinates: R1-seed
  landmarks:
    # Extra 3 positions for stop codon to get dropped.
    - {name: R1, start: 1, end: 12, colour: steelblue}
- seed_pattern: R2-.*
  coordinates: R2-seed
  landmarks:
    # Extra 3 positions for stop codon to get dropped.
    - {name: R2, start: 1, end: 18, colour: steelblue}
- seed_pattern: R3-.*
  coordinates: R3-seed
  landmarks:
    # Extra 3 positions for stop codons to get dropped, one codon overlaps.
    - {name: R3, start: 1, end: 15, colour: lightblue}
    - {name: R3-extra, start: 13, end: 27, colour: steelblue}
- seed_pattern: R4-.*
  coordinates: R4-seed
  landmarks:
    # Extra 3 positions for stop codons to get dropped.
    - {name: R4, start: 10, end: 24}
- seed_pattern: R5-.*
  coordinates: R5-seed
  landmarks:
    # Extra 3 positions for stop codons to get dropped.
    - {name: R5, start: 1, end: 33}
- seed_pattern: R7-.*
  coordinates: R7-seed
  landmarks:
    # Extra 3 positions for stop codons to get dropped.
    - {name: R7a, start: 1, end: 12}
    - {name: R7b, start: 16, end: 27}
"""
    conseq_mixture_cutoffs = [0.1]
    report = StubbedSequenceReport(InsertionWriter(StringIO()),
                                   projects,
                                   conseq_mixture_cutoffs,
                                   landmarks_yaml=landmarks_yaml)
    return report


@pytest.fixture
def sequence_report_overlapping_regions(sequence_report):
    sequence_report.projects.load(StringIO("""\
{
  "projects": {
    "R1": {
      "max_variants": 0,
      "regions": [
        {
          "coordinate_region": "R1",
          "seed_region_names": ["R1-seed"]
        },
        {
          "coordinate_region": "R1-expanded",
          "seed_region_names": ["R1-seed"]
        }
      ]
    }
  },
  "regions": {
    "R1-seed": {
      "is_nucleotide": true,
      "reference": [
        "GGCCCCAAATTTAGGGAGCAC"
      ]
    },
    "R1": {
      "is_nucleotide": false,
      "reference": [
        "KFR"
      ]
    },
    "R1-expanded": {
      "is_nucleotide": false,
      "reference": [
        "GPKFREH"
      ]
    }
  }
}
    """))
    sequence_report.landmarks = yaml.safe_load("""\
- seed_pattern: R1-seed
  coordinates: R1-seed
  landmarks:
    # Extra 3 nucleotides at end, because stop codons will get dropped.
    - {name: R1, start: 7, end: 18, frame: 0}
    - {name: R1-expanded, start: 1, end: 24, frame: 0}
""")
    return sequence_report


class StubbedSequenceReport(SequenceReport):
    def __init__(self, *args, **kwargs):
        SequenceReport.__init__(self, *args, **kwargs)
        self.overrides = {}

    def _pair_align(self, reference, query, *args, **kwargs):
        override = self.overrides.get((reference, query))
        return (override
                if override is not None
                else SequenceReport._pair_align(self,
                                                reference,
                                                query,
                                                *args,
                                                **kwargs))

    def add_override(self,
                     reference,
                     query,
                     aligned_query,
                     aligned_reference,
                     score=sys.maxsize):
        self.overrides[(reference, query)] = (aligned_reference,
                                              aligned_query,
                                              score)


def test_single_read_amino_report(sequence_report):
    """ In this sample, there is a single read with two codons.
    AAA -> K
    TTT -> F
    The coordinate reference has three codons, so the third position is
    empty.
    """
    # refname,qcut,rank,count,offset,seq
    aligned_reads = prepare_reads("""\
R1-seed,15,0,9,0,AAATTT
""")

    expected_text = """\
seed,region,q-cutoff,query.nuc.pos,refseq.aa.pos,\
A,C,D,E,F,G,H,I,K,L,M,N,P,Q,R,S,T,V,W,Y,*,X,partial,del,ins,clip,v3_overlap,coverage
R1-seed,R1,15,1,1,0,0,0,0,0,0,0,0,9,0,0,0,0,0,0,0,0,0,0,0,0,0,0,0,0,0,0,9
R1-seed,R1,15,4,2,0,0,0,0,9,0,0,0,0,0,0,0,0,0,0,0,0,0,0,0,0,0,0,0,0,0,0,9
"""
    report_file = StringIO()
    sequence_report.write_amino_header(report_file)
    sequence_report.read(aligned_reads)
    sequence_report.write_amino_counts()

    assert report_file.getvalue() == expected_text


def test_single_read_nucleotide_report(sequence_report):
    """ In this sample, there is a single read with two codons.
    AAA -> K
    TTT -> F
    The coordinate reference has three codons, so the third position is
    empty.
    """
    # refname,qcut,rank,count,offset,seq
    aligned_reads = prepare_reads("""\
R1-seed,15,0,9,0,AAATTT
""")

    expected_text = """\
seed,region,q-cutoff,query.nuc.pos,refseq.nuc.pos,A,C,G,T,N,del,ins,clip,v3_overlap,coverage
R1-seed,R1,15,1,1,9,0,0,0,0,0,0,0,0,9
R1-seed,R1,15,2,2,9,0,0,0,0,0,0,0,0,9
R1-seed,R1,15,3,3,9,0,0,0,0,0,0,0,0,9
R1-seed,R1,15,4,4,0,0,0,9,0,0,0,0,0,9
R1-seed,R1,15,5,5,0,0,0,9,0,0,0,0,0,9
R1-seed,R1,15,6,6,0,0,0,9,0,0,0,0,0,9
"""

    report_file = StringIO()
    sequence_report.write_nuc_header(report_file)
    sequence_report.read(aligned_reads)
    sequence_report.write_nuc_counts()

    assert report_file.getvalue() == expected_text


def test_consensus_from_single_read(sequence_report):
    """ In this sample, there is a single read with two codons.
    AAA -> K
    TTT -> F
    """
    # refname,qcut,rank,count,offset,seq
    aligned_reads = prepare_reads("""\
R1-seed,15,0,9,0,AAATTT
""")
    expected_text = """\
region,q-cutoff,consensus-percent-cutoff,offset,sequence
R1-seed,15,MAX,0,AAATTT
R1-seed,15,0.100,0,AAATTT
"""

    report_file = StringIO()
    sequence_report.write_consensus_header(report_file)
    sequence_report.read(aligned_reads)
    sequence_report.write_consensus()

    assert report_file.getvalue() == expected_text


def test_multiple_prefix_nucleotide_report_overlapping_regions(
        sequence_report_overlapping_regions):
    """ Assemble counts from two contigs when coordinate regions overlap.

    Contig 1-R1 AAATTT -> KF
    Contig 2-R1 TTTAGG -> FR

    Contig 1 and 2 should combine into R1 with KFR, but also be reported in
    R1-expanded.
    """
    # refname,qcut,rank,count,offset,seq
    aligned_reads1 = prepare_reads("1-R1-seed,15,0,5,0,AAATTT")
    aligned_reads2 = prepare_reads("2-R1-seed,15,0,2,0,TTTAGG")

    expected_text = """\
seed,region,q-cutoff,query.nuc.pos,refseq.nuc.pos,\
A,C,G,T,N,del,ins,clip,v3_overlap,coverage
R1-seed,R1,15,1,1,5,0,0,0,0,0,0,0,0,5
R1-seed,R1,15,2,2,5,0,0,0,0,0,0,0,0,5
R1-seed,R1,15,3,3,5,0,0,0,0,0,0,0,0,5
R1-seed,R1,15,,4,0,0,0,7,0,0,0,0,0,7
R1-seed,R1,15,,5,0,0,0,7,0,0,0,0,0,7
R1-seed,R1,15,,6,0,0,0,7,0,0,0,0,0,7
R1-seed,R1,15,4,7,2,0,0,0,0,0,0,0,0,2
R1-seed,R1,15,5,8,0,0,2,0,0,0,0,0,0,2
R1-seed,R1,15,6,9,0,0,2,0,0,0,0,0,0,2
R1-seed,R1-expanded,15,1,7,5,0,0,0,0,0,0,0,0,5
R1-seed,R1-expanded,15,2,8,5,0,0,0,0,0,0,0,0,5
R1-seed,R1-expanded,15,3,9,5,0,0,0,0,0,0,0,0,5
R1-seed,R1-expanded,15,,10,0,0,0,7,0,0,0,0,0,7
R1-seed,R1-expanded,15,,11,0,0,0,7,0,0,0,0,0,7
R1-seed,R1-expanded,15,,12,0,0,0,7,0,0,0,0,0,7
R1-seed,R1-expanded,15,4,13,2,0,0,0,0,0,0,0,0,2
R1-seed,R1-expanded,15,5,14,0,0,2,0,0,0,0,0,0,2
R1-seed,R1-expanded,15,6,15,0,0,2,0,0,0,0,0,0,2
"""

    report = sequence_report_overlapping_regions
    report_file = StringIO()
    detail_report_file = StringIO()
    report.write_nuc_header(report_file)
    report.write_nuc_detail_header(detail_report_file)
    report.read(aligned_reads1)
    report.write_nuc_detail_counts()
    report.combine_reports()
    report.read(aligned_reads2)
    report.write_nuc_detail_counts()
    report.combine_reports()
    report.write_nuc_counts()

    assert report_file.getvalue() == expected_text


def test_nucleotide_report_excluded_regions(sequence_report_overlapping_regions):
    """ Although the reads align with two coordinate regions, only report one.

    R1 AAATTTAGG -> KFR

    R1-expanded includes KFR, but will be excluded.
    """
    # refname,qcut,rank,count,offset,seq
    aligned_reads = prepare_reads("R1-seed,15,0,5,0,AAATTTAGG")

    expected_text = """\
seed,region,q-cutoff,query.nuc.pos,refseq.nuc.pos,\
A,C,G,T,N,del,ins,clip,v3_overlap,coverage
R1-seed,R1,15,1,1,5,0,0,0,0,0,0,0,0,5
R1-seed,R1,15,2,2,5,0,0,0,0,0,0,0,0,5
R1-seed,R1,15,3,3,5,0,0,0,0,0,0,0,0,5
R1-seed,R1,15,4,4,0,0,0,5,0,0,0,0,0,5
R1-seed,R1,15,5,5,0,0,0,5,0,0,0,0,0,5
R1-seed,R1,15,6,6,0,0,0,5,0,0,0,0,0,5
R1-seed,R1,15,7,7,5,0,0,0,0,0,0,0,0,5
R1-seed,R1,15,8,8,0,0,5,0,0,0,0,0,0,5
R1-seed,R1,15,9,9,0,0,5,0,0,0,0,0,0,5
"""

    report = sequence_report_overlapping_regions
    report_file = StringIO()
    report.write_nuc_header(report_file)
    report.read(aligned_reads, excluded_regions={'R1-expanded'})
    report.write_nuc_counts()

    assert report_file.getvalue() == expected_text


def test_nucleotide_report_included_regions(sequence_report_overlapping_regions):
    """ Although the reads align with two coordinate regions, only report one.

    R1-expanded AAATTTAGG -> KFR

    R1 includes KFR, but is not included.
    """
    # refname,qcut,rank,count,offset,seq
    aligned_reads = prepare_reads("R1-seed,15,0,5,0,AAATTTAGG")

    expected_text = """\
seed,region,q-cutoff,query.nuc.pos,refseq.nuc.pos,\
A,C,G,T,N,del,ins,clip,v3_overlap,coverage
R1-seed,R1-expanded,15,1,7,5,0,0,0,0,0,0,0,0,5
R1-seed,R1-expanded,15,2,8,5,0,0,0,0,0,0,0,0,5
R1-seed,R1-expanded,15,3,9,5,0,0,0,0,0,0,0,0,5
R1-seed,R1-expanded,15,4,10,0,0,0,5,0,0,0,0,0,5
R1-seed,R1-expanded,15,5,11,0,0,0,5,0,0,0,0,0,5
R1-seed,R1-expanded,15,6,12,0,0,0,5,0,0,0,0,0,5
R1-seed,R1-expanded,15,7,13,5,0,0,0,0,0,0,0,0,5
R1-seed,R1-expanded,15,8,14,0,0,5,0,0,0,0,0,0,5
R1-seed,R1-expanded,15,9,15,0,0,5,0,0,0,0,0,0,5
"""

    report = sequence_report_overlapping_regions
    report_file = StringIO()
    report.write_nuc_header(report_file)
    report.read(aligned_reads, included_regions={'R1-expanded'})
    report.write_nuc_counts()

    assert report_file.getvalue() == expected_text


# noinspection DuplicatedCode
def test_duplicated_sars_base_amino(default_sequence_report):
    """ Special case for duplicated base in SARS orf1ab.

    Expect amino sequence AQSFLNRVCG.
    """

    # refname,qcut,rank,count,offset,seq
    aligned_reads = prepare_reads("""\
SARS-CoV-2-seed,15,0,9,0,GCACAATCGTTTTTAAACGGGTTTGCGGTGTAAGTGCAGCCCGTCTTACAC
""")
    # Repeat is here:                     ^

    #                                       A,C,D,E,F,G,H,I,K,L,M,N,P,Q,R,S,T,V,W,Y,*,X,...,coverage
    expected_text = """\
SARS-CoV-2-seed,SARS-CoV-2-ORF1a,15,1,4396,9,0,0,0,0,0,0,0,0,0,0,0,0,0,0,0,0,0,0,0,0,0,0,0,0,0,0,9
SARS-CoV-2-seed,SARS-CoV-2-ORF1a,15,4,4397,0,0,0,0,0,0,0,0,0,0,0,0,0,9,0,0,0,0,0,0,0,0,0,0,0,0,0,9
SARS-CoV-2-seed,SARS-CoV-2-ORF1a,15,7,4398,0,0,0,0,0,0,0,0,0,0,0,0,0,0,0,9,0,0,0,0,0,0,0,0,0,0,0,9
SARS-CoV-2-seed,SARS-CoV-2-ORF1a,15,10,4399,0,0,0,0,9,0,0,0,0,0,0,0,0,0,0,0,0,0,0,0,0,0,0,0,0,0,0,9
SARS-CoV-2-seed,SARS-CoV-2-ORF1a,15,13,4400,0,0,0,0,0,0,0,0,0,9,0,0,0,0,0,0,0,0,0,0,0,0,0,0,0,0,0,9
SARS-CoV-2-seed,SARS-CoV-2-ORF1a,15,16,4401,0,0,0,0,0,0,0,0,0,0,0,9,0,0,0,0,0,0,0,0,0,0,0,0,0,0,0,9
SARS-CoV-2-seed,SARS-CoV-2-ORF1a,15,18,4402,0,0,0,0,0,0,0,0,0,0,0,0,0,0,9,0,0,0,0,0,0,0,0,0,0,0,0,9
SARS-CoV-2-seed,SARS-CoV-2-ORF1a,15,21,4403,0,0,0,0,0,0,0,0,0,0,0,0,0,0,0,0,0,9,0,0,0,0,0,0,0,0,0,9
SARS-CoV-2-seed,SARS-CoV-2-ORF1a,15,24,4404,0,9,0,0,0,0,0,0,0,0,0,0,0,0,0,0,0,0,0,0,0,0,0,0,0,0,0,9
SARS-CoV-2-seed,SARS-CoV-2-ORF1a,15,27,4405,0,0,0,0,0,9,0,0,0,0,0,0,0,0,0,0,0,0,0,0,0,0,0,0,0,0,0,9"""

    report_file = StringIO()
    default_sequence_report.write_amino_header(report_file)
    default_sequence_report.read(aligned_reads)
    default_sequence_report.write_amino_counts()

    report = report_file.getvalue()
    report_lines = report.splitlines()
    expected_size = 39
    if len(report_lines) != expected_size:
        assert (len(report_lines), report) == (expected_size, '')

    key_lines = report_lines[1:11]
    key_report = '\n'.join(key_lines)
    assert key_report == expected_text


# noinspection DuplicatedCode
def test_duplicated_sars_base_amino_offset10(default_sequence_report):
    """ Special case for duplicated base in SARS orf1ab with offset.

    Expect amino sequence AQSFLNRVCG.
    """

    # refname,qcut,rank,count,offset,seq
    aligned_reads = prepare_reads("""\
SARS-CoV-2-seed,15,0,9,10,GCACAATCGTTTTTAAACGGGTTTGCGGTGTAAGTGCAGCCCGTCTTA
""")

    #                                        A,C,D,E,F,G,H,I,K,L,M,N,P,Q,R,S,T,V,W,Y,*,X,...,coverage
    expected_text = """\
SARS-CoV-2-seed,SARS-CoV-2-ORF1a,15,11,4396,9,0,0,0,0,0,0,0,0,0,0,0,0,0,0,0,0,0,0,0,0,0,0,0,0,0,0,9
SARS-CoV-2-seed,SARS-CoV-2-ORF1a,15,14,4397,0,0,0,0,0,0,0,0,0,0,0,0,0,9,0,0,0,0,0,0,0,0,0,0,0,0,0,9
SARS-CoV-2-seed,SARS-CoV-2-ORF1a,15,17,4398,0,0,0,0,0,0,0,0,0,0,0,0,0,0,0,9,0,0,0,0,0,0,0,0,0,0,0,9
SARS-CoV-2-seed,SARS-CoV-2-ORF1a,15,20,4399,0,0,0,0,9,0,0,0,0,0,0,0,0,0,0,0,0,0,0,0,0,0,0,0,0,0,0,9
SARS-CoV-2-seed,SARS-CoV-2-ORF1a,15,23,4400,0,0,0,0,0,0,0,0,0,9,0,0,0,0,0,0,0,0,0,0,0,0,0,0,0,0,0,9
SARS-CoV-2-seed,SARS-CoV-2-ORF1a,15,26,4401,0,0,0,0,0,0,0,0,0,0,0,9,0,0,0,0,0,0,0,0,0,0,0,0,0,0,0,9
SARS-CoV-2-seed,SARS-CoV-2-ORF1a,15,28,4402,0,0,0,0,0,0,0,0,0,0,0,0,0,0,9,0,0,0,0,0,0,0,0,0,0,0,0,9
SARS-CoV-2-seed,SARS-CoV-2-ORF1a,15,31,4403,0,0,0,0,0,0,0,0,0,0,0,0,0,0,0,0,0,9,0,0,0,0,0,0,0,0,0,9
SARS-CoV-2-seed,SARS-CoV-2-ORF1a,15,34,4404,0,9,0,0,0,0,0,0,0,0,0,0,0,0,0,0,0,0,0,0,0,0,0,0,0,0,0,9
SARS-CoV-2-seed,SARS-CoV-2-ORF1a,15,37,4405,0,0,0,0,0,9,0,0,0,0,0,0,0,0,0,0,0,0,0,0,0,0,0,0,0,0,0,9"""
    report_file = StringIO()
    default_sequence_report.write_amino_header(report_file)
    default_sequence_report.read(aligned_reads)
    default_sequence_report.write_amino_counts()

    report = report_file.getvalue()
    report_lines = report.splitlines()
    expected_size = 37
    if len(report_lines) != expected_size:
        assert (len(report_lines), report) == (expected_size, '')

    key_lines = report_lines[1:11]
    key_report = '\n'.join(key_lines)
    assert key_report == expected_text


# noinspection DuplicatedCode
def test_duplicated_sars_base_amino_offset11(default_sequence_report):
    """ Special case for duplicated base in SARS orf1ab (reading frame 1).

    Expect amino sequence AQSFLNRVCG.
    """

    # refname,qcut,rank,count,offset,seq
    aligned_reads = prepare_reads("""\
SARS-CoV-2-seed,15,0,9,11,GCACAATCGTTTTTAAACGGGTTTGCGGTGTAAGTGCAGCCCGTCTTA
""")

    #                                        A,C,D,E,F,G,H,I,K,L,M,N,P,Q,R,S,T,V,W,Y,*,X,...,coverage
    expected_text = """\
SARS-CoV-2-seed,SARS-CoV-2-ORF1a,15,12,4396,9,0,0,0,0,0,0,0,0,0,0,0,0,0,0,0,0,0,0,0,0,0,0,0,0,0,0,9
SARS-CoV-2-seed,SARS-CoV-2-ORF1a,15,15,4397,0,0,0,0,0,0,0,0,0,0,0,0,0,9,0,0,0,0,0,0,0,0,0,0,0,0,0,9
SARS-CoV-2-seed,SARS-CoV-2-ORF1a,15,18,4398,0,0,0,0,0,0,0,0,0,0,0,0,0,0,0,9,0,0,0,0,0,0,0,0,0,0,0,9
SARS-CoV-2-seed,SARS-CoV-2-ORF1a,15,21,4399,0,0,0,0,9,0,0,0,0,0,0,0,0,0,0,0,0,0,0,0,0,0,0,0,0,0,0,9
SARS-CoV-2-seed,SARS-CoV-2-ORF1a,15,24,4400,0,0,0,0,0,0,0,0,0,9,0,0,0,0,0,0,0,0,0,0,0,0,0,0,0,0,0,9
SARS-CoV-2-seed,SARS-CoV-2-ORF1a,15,27,4401,0,0,0,0,0,0,0,0,0,0,0,9,0,0,0,0,0,0,0,0,0,0,0,0,0,0,0,9
SARS-CoV-2-seed,SARS-CoV-2-ORF1a,15,29,4402,0,0,0,0,0,0,0,0,0,0,0,0,0,0,9,0,0,0,0,0,0,0,0,0,0,0,0,9
SARS-CoV-2-seed,SARS-CoV-2-ORF1a,15,32,4403,0,0,0,0,0,0,0,0,0,0,0,0,0,0,0,0,0,9,0,0,0,0,0,0,0,0,0,9
SARS-CoV-2-seed,SARS-CoV-2-ORF1a,15,35,4404,0,9,0,0,0,0,0,0,0,0,0,0,0,0,0,0,0,0,0,0,0,0,0,0,0,0,0,9
SARS-CoV-2-seed,SARS-CoV-2-ORF1a,15,38,4405,0,0,0,0,0,9,0,0,0,0,0,0,0,0,0,0,0,0,0,0,0,0,0,0,0,0,0,9"""
    report_file = StringIO()
    default_sequence_report.write_amino_header(report_file)
    default_sequence_report.read(aligned_reads)
    default_sequence_report.write_amino_counts()

    report = report_file.getvalue()
    report_lines = report.splitlines()
    expected_size = 37
    if len(report_lines) != expected_size:
        assert (len(report_lines), report) == (expected_size, '')

    key_lines = report_lines[1:11]
    key_report = '\n'.join(key_lines)
    assert key_report == expected_text


# noinspection DuplicatedCode
def test_duplicated_sars_base_nuc(default_sequence_report):
    """ Make sure duplicated base in SARS isn't duplicated in nuc.csv.

    Duplicated base is position 13468 in the whole genome, or 13203 in ORF1a.
    """

    # refname,qcut,rank,count,offset,seq
    aligned_reads = prepare_reads("""\
SARS-CoV-2-seed,15,0,9,10,ACAATCGTTTTTAAACGGGTTTGCGGTGTAAGTGCAGCCCGTCTTACACCG
""")
    #                                    ^ Duplicated base

    #                                        A,C,G,T,N,...,coverage
    expected_section = """\
SARS-CoV-2-seed,SARS-CoV-2-ORF1a,15,21,13198,0,0,0,9,0,0,0,0,0,9
SARS-CoV-2-seed,SARS-CoV-2-ORF1a,15,22,13199,0,0,0,9,0,0,0,0,0,9
SARS-CoV-2-seed,SARS-CoV-2-ORF1a,15,23,13200,9,0,0,0,0,0,0,0,0,9
SARS-CoV-2-seed,SARS-CoV-2-ORF1a,15,24,13201,9,0,0,0,0,0,0,0,0,9
SARS-CoV-2-seed,SARS-CoV-2-ORF1a,15,25,13202,9,0,0,0,0,0,0,0,0,9
SARS-CoV-2-seed,SARS-CoV-2-ORF1a,15,26,13203,0,9,0,0,0,0,0,0,0,9
SARS-CoV-2-seed,SARS-CoV-2-ORF1a,15,27,13204,0,0,9,0,0,0,0,0,0,9
SARS-CoV-2-seed,SARS-CoV-2-ORF1a,15,28,13205,0,0,9,0,0,0,0,0,0,9
SARS-CoV-2-seed,SARS-CoV-2-ORF1a,15,29,13206,0,0,9,0,0,0,0,0,0,9
SARS-CoV-2-seed,SARS-CoV-2-ORF1a,15,30,13207,0,0,0,9,0,0,0,0,0,9
SARS-CoV-2-seed,SARS-CoV-2-ORF1a,15,31,13208,0,0,0,9,0,0,0,0,0,9"""

    report_file = StringIO()
    default_sequence_report.write_nuc_header(report_file)
    default_sequence_report.read(aligned_reads)
    default_sequence_report.write_nuc_counts()

    report = report_file.getvalue()
    report_lines = report.splitlines()
    expected_size = 115
    if len(report_lines) != expected_size:
        assert (len(report_lines), report) == (expected_size, '')

    key_lines = report_lines[11:22]
    key_report = '\n'.join(key_lines)
    assert key_report == expected_section


# noinspection DuplicatedCode
def test_duplicated_sars_base_last_region_nuc(default_sequence_report):
    """ Make sure that the last nucleotide of the region with the duplicated position is included in the report"""

    # refname,qcut,rank,count,offset,seq
    aligned_reads = prepare_reads("""\
SARS-CoV-2-seed,15,0,9,10,ACAATCGTTTTTAAACGGGTTTGCGGTGTAAGTGCAGCCCGTCTTACACCG
""")
    #                                    ^ Duplicated base

    #                                        A,C,G,T,N,...,coverage
    expected_section = """\
SARS-CoV-2-seed,SARS-CoV-2-ORF1a,15,34,13211,0,9,0,0,0,0,0,0,0,9
SARS-CoV-2-seed,SARS-CoV-2-ORF1a,15,35,13212,0,0,9,0,0,0,0,0,0,9
SARS-CoV-2-seed,SARS-CoV-2-ORF1a,15,36,13213,0,0,9,0,0,0,0,0,0,9"""

    report_file = StringIO()
    default_sequence_report.write_nuc_header(report_file)
    default_sequence_report.read(aligned_reads)
    default_sequence_report.write_nuc_counts()

    report = report_file.getvalue()
    report_lines = report.splitlines()
    expected_size = 115
    if len(report_lines) != expected_size:
        assert (len(report_lines), report) == (expected_size, '')

    key_lines = report_lines[24:27]
    key_report = '\n'.join(key_lines)
    assert key_report == expected_section


# noinspection DuplicatedCode
def test_duplicated_sars_base_last_contig_nuc(default_sequence_report):
    """ Make sure that the last nucleotide of the contig is included in the report,
    if the contig ends in a section with the duplicated nucleotide"""

    # refname,qcut,rank,count,offset,seq
    aligned_reads = prepare_reads("""\
SARS-CoV-2-seed,15,0,9,10,ACAATCGTTTTTAAACGGGTTTGCGGTGTAAGTGCAGCCCGTCTTACACCG
""")
    #                                    ^ Duplicated base

    #                                        A,C,G,T,N,...,coverage
    expected_section = """\
SARS-CoV-2-seed,SARS-CoV-2-nsp12,15,58,59,9,0,0,0,0,0,0,0,0,9
SARS-CoV-2-seed,SARS-CoV-2-nsp12,15,59,60,0,9,0,0,0,0,0,0,0,9
SARS-CoV-2-seed,SARS-CoV-2-nsp12,15,60,61,0,9,0,0,0,0,0,0,0,9
SARS-CoV-2-seed,SARS-CoV-2-nsp12,15,61,62,0,0,9,0,0,0,0,0,0,9"""

    report_file = StringIO()
    default_sequence_report.write_nuc_header(report_file)
    default_sequence_report.read(aligned_reads)
    default_sequence_report.write_nuc_counts()

    report = report_file.getvalue()
    report_lines = report.splitlines()
    expected_size = 115
    if len(report_lines) != expected_size:
        assert (len(report_lines), report) == (expected_size, '')

    key_lines = report_lines[111:115]
    key_report = '\n'.join(key_lines)
    assert key_report == expected_section


def test_skipped_nucleotide_amino(default_sequence_report):
    """ Ensure that the aminos are aligned and output correctly for the skipped nucleotide in HXB2"""

    # refname,qcut,rank,count,offset,seq
    aligned_reads = prepare_reads("""\
HIV1-B-FR-K03455-seed,15,0,9,1,CAACAACTGCTGTTTATCCATTTTCAGAATTGGGTGTCGACATAGCAGAA
""")
    # skipped pos is here:                             ^
    # expected amino sequence: QQLLFIHFRIGCRHSR
    #                                    A,C,D,E,F,G,H,I,K,L,M,N,P,Q,R,S,T,V,W,Y,*,X,...,coverage
    expected_section = """\
HIV1-B-FR-K03455-seed,HIV1B-vpr,15,14,69,0,0,0,0,9,0,0,0,0,0,0,0,0,0,0,0,0,0,0,0,0,0,0,0,0,0,0,9
HIV1-B-FR-K03455-seed,HIV1B-vpr,15,17,70,0,0,0,0,0,0,0,9,0,0,0,0,0,0,0,0,0,0,0,0,0,0,0,0,0,0,0,9
HIV1-B-FR-K03455-seed,HIV1B-vpr,15,20,71,0,0,0,0,0,0,9,0,0,0,0,0,0,0,0,0,0,0,0,0,0,0,0,0,0,0,0,9
HIV1-B-FR-K03455-seed,HIV1B-vpr,15,23,72,0,0,0,0,9,0,0,0,0,0,0,0,0,0,0,0,0,0,0,0,0,0,0,0,0,0,0,9
HIV1-B-FR-K03455-seed,HIV1B-vpr,15,27,73,0,0,0,0,0,0,0,0,0,0,0,0,0,0,9,0,0,0,0,0,0,0,0,0,0,0,0,9
HIV1-B-FR-K03455-seed,HIV1B-vpr,15,30,74,0,0,0,0,0,0,0,9,0,0,0,0,0,0,0,0,0,0,0,0,0,0,0,0,0,0,0,9
HIV1-B-FR-K03455-seed,HIV1B-vpr,15,33,75,0,0,0,0,0,9,0,0,0,0,0,0,0,0,0,0,0,0,0,0,0,0,0,0,0,0,0,9"""

    report_file = StringIO()
    default_sequence_report.write_amino_header(report_file)
    default_sequence_report.read(aligned_reads)
    default_sequence_report.write_amino_counts()

    report = report_file.getvalue()
    report_lines = report.splitlines()
    expected_size = 17
    if len(report_lines) != expected_size:
        assert (len(report_lines), report) == (expected_size, '')
    key_lines = report_lines[5:12]
    key_report = '\n'.join(key_lines)
    assert key_report == expected_section

def test_NO_skipped_nucleotide_amino(default_sequence_report):
    """ Ensure that the aminos are aligned and output correctly if there is no skipped nucleotide in HXB2"""

    # refname,qcut,rank,count,offset,seq
    aligned_reads = prepare_reads("""\
HIV1-B-FR-K03455-seed,15,0,9,1,CAACAACTGCTGTTTATCCATTTTAGAATTGGGTGTCGACATAGCAGAA
""")
    # expected amino sequence: QQLLFIHFRIGCRHSR
    #                                    A,C,D,E,F,G,H,I,K,L,M,N,P,Q,R,S,T,V,W,Y,*,X,...,coverage
    expected_section = """\
HIV1-B-FR-K03455-seed,HIV1B-vpr,15,14,69,0,0,0,0,9,0,0,0,0,0,0,0,0,0,0,0,0,0,0,0,0,0,0,0,0,0,0,9
HIV1-B-FR-K03455-seed,HIV1B-vpr,15,17,70,0,0,0,0,0,0,0,9,0,0,0,0,0,0,0,0,0,0,0,0,0,0,0,0,0,0,0,9
HIV1-B-FR-K03455-seed,HIV1B-vpr,15,20,71,0,0,0,0,0,0,9,0,0,0,0,0,0,0,0,0,0,0,0,0,0,0,0,0,0,0,0,9
HIV1-B-FR-K03455-seed,HIV1B-vpr,15,23,72,0,0,0,0,9,0,0,0,0,0,0,0,0,0,0,0,0,0,0,0,0,0,0,0,0,0,0,9
HIV1-B-FR-K03455-seed,HIV1B-vpr,15,26,73,0,0,0,0,0,0,0,0,0,0,0,0,0,0,9,0,0,0,0,0,0,0,0,0,0,0,0,9
HIV1-B-FR-K03455-seed,HIV1B-vpr,15,29,74,0,0,0,0,0,0,0,9,0,0,0,0,0,0,0,0,0,0,0,0,0,0,0,0,0,0,0,9
HIV1-B-FR-K03455-seed,HIV1B-vpr,15,32,75,0,0,0,0,0,9,0,0,0,0,0,0,0,0,0,0,0,0,0,0,0,0,0,0,0,0,0,9"""

    report_file = StringIO()
    default_sequence_report.write_amino_header(report_file)
    default_sequence_report.read(aligned_reads)
    default_sequence_report.write_amino_counts()

    report = report_file.getvalue()
    report_lines = report.splitlines()
    expected_size = 17
    if len(report_lines) != expected_size:
        assert (len(report_lines), report) == (expected_size, '')
    key_lines = report_lines[5:12]
    key_report = '\n'.join(key_lines)
    assert key_report == expected_section


def test_skipped_nucleotide_nuc(default_sequence_report):
    """ Ensure that the nucleotides are output correctly for the skipped nucleotide in HXB2"""

    # refname,qcut,rank,count,offset,seq
    aligned_reads = prepare_reads("""\
HIV1-B-FR-K03455-seed,15,0,9,1,CAACAACTGCTGTTTATCCATTTTCAGAATTGGGTGTCGACATAGCAGAA
""")
    # skipped pos is here:                             ^
    # skipped pos is 5774 in the genome, and 24 within this read

    expected_section = """\
HIV1-B-FR-K03455-seed,HIV1B-vpr,15,21,212,9,0,0,0,0,0,0,0,0,9
HIV1-B-FR-K03455-seed,HIV1B-vpr,15,22,213,0,0,0,9,0,0,0,0,0,9
HIV1-B-FR-K03455-seed,HIV1B-vpr,15,23,214,0,0,0,9,0,0,0,0,0,9
HIV1-B-FR-K03455-seed,HIV1B-vpr,15,24,215,0,0,0,9,0,0,0,0,0,9
HIV1-B-FR-K03455-seed,HIV1B-vpr,15,25,216,0,0,0,9,0,0,0,0,0,9
HIV1-B-FR-K03455-seed,HIV1B-vpr,15,26,217,0,9,0,0,0,0,0,0,0,9
HIV1-B-FR-K03455-seed,HIV1B-vpr,15,27,218,9,0,0,0,0,0,0,0,0,9
HIV1-B-FR-K03455-seed,HIV1B-vpr,15,28,219,0,0,9,0,0,0,0,0,0,9
HIV1-B-FR-K03455-seed,HIV1B-vpr,15,29,220,9,0,0,0,0,0,0,0,0,9
HIV1-B-FR-K03455-seed,HIV1B-vpr,15,30,221,9,0,0,0,0,0,0,0,0,9
HIV1-B-FR-K03455-seed,HIV1B-vpr,15,31,222,0,0,0,9,0,0,0,0,0,9"""

    report_file = StringIO()
    default_sequence_report.write_nuc_header(report_file)
    default_sequence_report.read(aligned_reads)
    default_sequence_report.write_nuc_counts()
    report = report_file.getvalue()
    report_lines = report.splitlines()
    expected_size = 51
    if len(report_lines) != expected_size:
        assert (len(report_lines), report) == (expected_size, '')
    key_lines = report_lines[20:31]
    key_report = '\n'.join(key_lines)
    assert key_report == expected_section


def test_NO_skipped_nucleotide_nuc(default_sequence_report):
    """ Ensure that the nucleotides are output correctly if the skipped nucleotide in HXB2 is not present"""

    # refname,qcut,rank,count,offset,seq
    aligned_reads = prepare_reads("""\
HIV1-B-FR-K03455-seed,15,0,9,1,CAACAACTGCTGTTTATCCATTTTAGAATTGGGTGTCGACATAGCAGAA
""")
    # skipped pos is 5774 in the genome, and 24 within this read

    expected_section = """\
HIV1-B-FR-K03455-seed,HIV1B-vpr,15,21,212,9,0,0,0,0,0,0,0,0,9
HIV1-B-FR-K03455-seed,HIV1B-vpr,15,22,213,0,0,0,9,0,0,0,0,0,9
HIV1-B-FR-K03455-seed,HIV1B-vpr,15,23,214,0,0,0,9,0,0,0,0,0,9
HIV1-B-FR-K03455-seed,HIV1B-vpr,15,24,215,0,0,0,9,0,0,0,0,0,9
HIV1-B-FR-K03455-seed,HIV1B-vpr,15,25,216,0,0,0,9,0,0,0,0,0,9
HIV1-B-FR-K03455-seed,HIV1B-vpr,15,,217,0,0,0,0,0,9,0,0,0,9
HIV1-B-FR-K03455-seed,HIV1B-vpr,15,26,218,9,0,0,0,0,0,0,0,0,9
HIV1-B-FR-K03455-seed,HIV1B-vpr,15,27,219,0,0,9,0,0,0,0,0,0,9
HIV1-B-FR-K03455-seed,HIV1B-vpr,15,28,220,9,0,0,0,0,0,0,0,0,9
HIV1-B-FR-K03455-seed,HIV1B-vpr,15,29,221,9,0,0,0,0,0,0,0,0,9
HIV1-B-FR-K03455-seed,HIV1B-vpr,15,30,222,0,0,0,9,0,0,0,0,0,9
HIV1-B-FR-K03455-seed,HIV1B-vpr,15,31,223,0,0,0,9,0,0,0,0,0,9"""

    report_file = StringIO()
    default_sequence_report.write_nuc_header(report_file)
    default_sequence_report.read(aligned_reads)
    default_sequence_report.write_nuc_counts()
    report = report_file.getvalue()
    report_lines = report.splitlines()
    expected_size = 51
    if len(report_lines) != expected_size:
        assert (len(report_lines), report) == (expected_size, '')
    key_lines = report_lines[20:32]
    key_report = '\n'.join(key_lines)
    assert key_report == expected_section


def test_whole_genome_consensus(default_sequence_report):
    """ Check that the whole genome consensus is correctly added from different regions.

    The given read spans more than 1 region.
    """
    aligned_reads = prepare_reads("""\
HIV1-B-FR-K03455-seed,15,0,9,1,AGACCCTTTTAGTCAGTGTGGAAAATCTCTAGCAGTGGCGCCCGAACAGGGACCTGAAAGCGAAAGGGAAACCAGAGGAGCTCTCTCGACGCAGGACTCG
""")

    expected_section = """\
HIV1-B-FR-K03455-seed,,15,MAX,601,,AGACCCTTTTAGTCAGTGTGGAAAATCTCTAGCAGTGGCGCCCGAACAGGGACCTGAAAGCGAAAGGGAAACCAGAGGAGCTCTCTCGACGCAGGACTCG
HIV1-B-FR-K03455-seed,,15,0.100,601,,AGACCCTTTTAGTCAGTGTGGAAAATCTCTAGCAGTGGCGCCCGAACAGGGACCTGAAAGCGAAAGGGAAACCAGAGGAGCTCTCTCGACGCAGGACTCG"""

    report_file = StringIO()
    default_sequence_report.write_consensus_all_header(report_file)
    default_sequence_report.read(aligned_reads)
    default_sequence_report.combine_reports()
    default_sequence_report.write_whole_genome_consensus_from_nuc()
    report = report_file.getvalue()
    report_lines = report.splitlines()
    expected_size = 3
    if len(report_lines) != expected_size:
        assert (len(report_lines), report) == (expected_size, '')
    key_lines = report_lines[1:3]
    key_report = '\n'.join(key_lines)
    assert key_report == expected_section


<<<<<<< HEAD
def test_whole_genome_consensus_amino_insertions(default_sequence_report):
    """ Check that insertions are correctly inserted into the whole genome consensus from a translated region"""
    aligned_reads = prepare_reads("""\
HIV1-B-FR-K03455-seed,15,0,9,1,CAGAAAAATTGTGGGTCACAGTCTATTATGAAAAAAAAAGGGTACCTGTGTGGAAGGAAGCAACCACCACTCTATTTTGTGCATCAGATGCTAA
""")
    # this is the ref genome from pos 6315 to 6400
    # plus an insertion of 'AAAAAAAAA' here                  ^^^^^^^^^
    # the insertion is between nucleotide 6344 and 6345

    expected_section = """\
HIV1-B-FR-K03455-seed,,15,MAX,6316,,CAGAAAAATTGTGGGTCACAGTCTATTATGAAAAAAAAAGGGTACCTGTGTGGAAGGAAGCAACCACCACTCTATTTTGTGCATCAGATGCTAA
HIV1-B-FR-K03455-seed,,15,0.100,6316,,CAGAAAAATTGTGGGTCACAGTCTATTATGAAAAAAAAAGGGTACCTGTGTGGAAGGAAGCAACCACCACTCTATTTTGTGCATCAGATGCTAA"""

    report_file = StringIO()
    default_sequence_report.write_consensus_all_header(report_file)
    default_sequence_report.read(aligned_reads)
    default_sequence_report.write_insertions()
    default_sequence_report.combine_reports()
    default_sequence_report.write_whole_genome_consensus_from_nuc()
    report = report_file.getvalue()
    report_lines = report.splitlines()
    expected_size = 3
    if len(report_lines) != expected_size:
        assert (len(report_lines), report) == (expected_size, '')
    key_lines = report_lines[1:3]
    key_report = '\n'.join(key_lines)
    assert key_report == expected_section

def test_whole_genome_consensus_nuc_insertions(default_sequence_report):
    """ Check that insertions are correctly inserted into the whole genome consensus from a non-translated region"""
    aligned_reads = prepare_reads("""\
HIV1-B-FR-K03455-seed,15,0,9,1,GGAAGGGCTAATTCACTCCCAACGAAGACAAGATATCCTTGATCTGTGAAAAAAAAAGATCTACCACACACAAGGCTACTTCCCTGATTAGCAGAACTACACACCAGG
""")
    # this is the ref genome from pos 1 to 99 plus an insertion of 'AAAAAAAAA' ^^^^^^^^^
    # the insertion is between nucleotide 48 and 49

    expected_section = """\
HIV1-B-FR-K03455-seed,,15,MAX,2,,GGAAGGGCTAATTCACTCCCAACGAAGACAAGATATCCTTGATCTGTGAAAAAAAAAGATCTACCACACACAAGGCTACTTCCCTGATTAGCAGAACTACACACCAGG
HIV1-B-FR-K03455-seed,,15,0.100,2,,GGAAGGGCTAATTCACTCCCAACGAAGACAAGATATCCTTGATCTGTGAAAAAAAAAGATCTACCACACACAAGGCTACTTCCCTGATTAGCAGAACTACACACCAGG"""

    report_file = StringIO()
    default_sequence_report.write_consensus_all_header(report_file)
    default_sequence_report.read(aligned_reads)
    default_sequence_report.write_insertions()
    default_sequence_report.combine_reports()
    default_sequence_report.write_whole_genome_consensus_from_nuc()
    report = report_file.getvalue()
    report_lines = report.splitlines()
    expected_size = 3
    if len(report_lines) != expected_size:
        assert (len(report_lines), report) == (expected_size, '')
    key_lines = report_lines[1:3]
    key_report = '\n'.join(key_lines)
    assert key_report == expected_section


def test_whole_genome_consensus_different_insertions(default_sequence_report):
    """ Check that insertions are correctly inserted into the whole genome consensus from a non-translated region"""
    aligned_reads = prepare_reads("""\
HIV1-B-FR-K03455-seed,15,0,12,1,GGAAGGGCTAATTCACTCCCAACGAAGACAAGATATCCTTGATCTGTGAAAAAAAAAGATCTACCACACACAAGGCTACTTCCCTGATTAGCAGAACTACACACCAGG
HIV1-B-FR-K03455-seed,15,0,9,1,GGAAGGGCTAATTCACTCCCAACGAAGACAAGATATCCTTGATCTGTGAAAGGGAAAGATCTACCACACACAAGGCTACTTCCCTGATTAGCAGAACTACACACCAGG
""")
    # this is the ref genome from pos 1 to 99 plus two different insertions    ^^^^^^^^^
    # the insertions are between nucleotide 48 and 49

    expected_section = """\
HIV1-B-FR-K03455-seed,,15,MAX,2,,GGAAGGGCTAATTCACTCCCAACGAAGACAAGATATCCTTGATCTGTGAAAAAAAAAGATCTACCACACACAAGGCTACTTCCCTGATTAGCAGAACTACACACCAGG
HIV1-B-FR-K03455-seed,,15,0.100,2,,GGAAGGGCTAATTCACTCCCAACGAAGACAAGATATCCTTGATCTGTGAAARRRAAAGATCTACCACACACAAGGCTACTTCCCTGATTAGCAGAACTACACACCAGG"""

    report_file = StringIO()
    default_sequence_report.write_consensus_all_header(report_file)
    default_sequence_report.read(aligned_reads)
    default_sequence_report.write_insertions()
    default_sequence_report.combine_reports()
    default_sequence_report.write_whole_genome_consensus_from_nuc()
    report = report_file.getvalue()
    report_lines = report.splitlines()
    expected_size = 3
    if len(report_lines) != expected_size:
        assert (len(report_lines), report) == (expected_size, '')
    key_lines = report_lines[1:3]
    key_report = '\n'.join(key_lines)
    assert key_report == expected_section


def test_whole_genome_consensus_insertions_overlap(default_sequence_report):
    """ Check that insertions are correctly inserted into the whole genome consensus

    Also make sure that the consensus is calculated correctly for the insertion itself"""
    aligned_reads = prepare_reads("""\
HIV1-B-FR-K03455-seed,15,0,9,1,TGAGAGTGAAGGAGAAATATCAGCACTTGTGGAGATGGGGGTGGAGATGGGGCACCATGCAAAAAAAAATCCTTGGGATGTTGATGATCTGTAGTGCTA
""")
    # this is the ref genome from pos 6225 to 6315, plus an insertion of 'AAAAAAAAA' here  ^^^^^^^^^
    # the insertion is between nucleotide 6284 and 6285

    report_file = StringIO()
    default_sequence_report.write_consensus_all_header(report_file)
    default_sequence_report.read(aligned_reads)
    default_sequence_report.write_insertions()
    default_sequence_report.combine_reports()
    default_sequence_report.write_whole_genome_consensus_from_nuc()
    report = report_file.getvalue()
    report_lines = report.splitlines()
    expected_size = 3
    # Add assertion after thinking about what we want to happen here!


def test_consensus_region_differences():
=======
def test_consensus_region_differences(caplog):
>>>>>>> 987f45be
    """ Test that the consensus is stitched together correctly, even if there are differences between the regions """
    nucleotide1 = SeedNucleotide()
    nucleotide2 = SeedNucleotide()
    nucleotide3 = SeedNucleotide()
    nucleotide4 = SeedNucleotide()
    nucleotide5 = SeedNucleotide()
    nucleotide6 = SeedNucleotide()
    nucleotide_none = SeedNucleotide()
    nucleotide1.count_nucleotides('A', 3)
    nucleotide2.count_nucleotides('C', 3)
    nucleotide3.count_nucleotides('G', 3)
    nucleotide4.count_nucleotides('T', 3)
    nucleotide5.count_nucleotides('T', 6)
    nucleotide6.count_nucleotides('A', 6)
    nuc_dict = {1: nucleotide1, 2: nucleotide2, 3: nucleotide3, 4: nucleotide_none, 5: nucleotide5}
    # counts are: A:3, C:3, G:3, None, T:6

    region_nucleotides = [ReportNucleotide(1, seed_nucleotide=nucleotide2),
                          ReportNucleotide(2, seed_nucleotide=nucleotide_none),
                          ReportNucleotide(3, seed_nucleotide=nucleotide4),
                          ReportNucleotide(4, seed_nucleotide=nucleotide2),
                          ReportNucleotide(5, seed_nucleotide=nucleotide6)]
    # counts are: C:3, None, T:3, C:3, A:6 (starting at position 2)

    expected_counts = {1: nucleotide1, 2: nucleotide2, 3: nucleotide3, 4: nucleotide4, 5: nucleotide5, 6: nucleotide6}
    expected_log = [
        ('micall.core.aln2counts',
         logging.DEBUG,
         'Zero count in nucleotide at position 3. Inserting non-zero counts.'),
        ('micall.core.aln2counts',
         logging.DEBUG,
         'Zero count in dict at position 4. Inserting non-zero counts.'),
        ('micall.core.aln2counts',
         logging.DEBUG,
         "Counts don't match up. Position 5"),
        ('micall.core.aln2counts',
         logging.DEBUG,
         "Counts in dict: Counter({'T': 6})"),
        ('micall.core.aln2counts',
         logging.DEBUG,
         "Counts in nucleotide: Counter({'C': 3})"),
        ('micall.core.aln2counts',
         logging.DEBUG,
         'Continuing with dict counts.')]
    with caplog.at_level(logging.DEBUG):
        nuc_dict = combine_region_nucleotides(nuc_dict, region_nucleotides, 2)
    assert nuc_dict == expected_counts
    assert caplog.record_tuples == expected_log


def test_nucleotide_coordinates(default_sequence_report):
    # refname,qcut,rank,count,offset,seq
    aligned_reads = prepare_reads("""\
SARS-CoV-2-seed,15,0,9,0,ACGAACAAACT
""")

    #                                     A,C,G,T
    expected_report = """\
seed,region,q-cutoff,query.nuc.pos,refseq.nuc.pos,A,C,G,T,N,del,ins,clip,v3_overlap,coverage
SARS-CoV-2-seed,SARS-CoV-2-TRS-B-8,15,1,1,9,0,0,0,0,0,0,0,0,9
SARS-CoV-2-seed,SARS-CoV-2-TRS-B-8,15,2,2,0,9,0,0,0,0,0,0,0,9
SARS-CoV-2-seed,SARS-CoV-2-TRS-B-8,15,3,3,0,0,9,0,0,0,0,0,0,9
SARS-CoV-2-seed,SARS-CoV-2-TRS-B-8,15,4,4,9,0,0,0,0,0,0,0,0,9
SARS-CoV-2-seed,SARS-CoV-2-TRS-B-8,15,5,5,9,0,0,0,0,0,0,0,0,9
SARS-CoV-2-seed,SARS-CoV-2-TRS-B-8,15,6,6,0,9,0,0,0,0,0,0,0,9
SARS-CoV-2-seed,SARS-CoV-2-TRS-B-8,15,7,7,9,0,0,0,0,0,0,0,0,9
SARS-CoV-2-seed,SARS-CoV-2-TRS-B-8,15,8,8,9,0,0,0,0,0,0,0,0,9
SARS-CoV-2-seed,SARS-CoV-2-TRS-B-8,15,9,9,9,0,0,0,0,0,0,0,0,9
SARS-CoV-2-seed,SARS-CoV-2-TRS-B-8,15,10,10,0,9,0,0,0,0,0,0,0,9
SARS-CoV-2-seed,SARS-CoV-2-TRS-B-8,15,11,11,0,0,0,9,0,0,0,0,0,9
"""

    report_file = StringIO()
    default_sequence_report.write_nuc_header(report_file)
    default_sequence_report.read(aligned_reads)
    default_sequence_report.write_nuc_counts()

    assert report_file.getvalue() == expected_report


def test_minimap_overlap(default_sequence_report, projects):
    """ Similar sections can fool minimap2 into reporting a section twice.

    In this example, positions 1-104 of the read map to pos 4401-4504 of the
    reference. Positions 101-200 of the read map to pos 3001-3100 of the ref.
    Even though positions 101-104 are in both alignments, only report them once.
    """
    seed_name = 'HIV1-B-FR-K03455-seed'
    seed_seq = projects.getReference(seed_name)
    read_seq = seed_seq[4440:4500] + seed_seq[3000:3060]

    # refname,qcut,rank,count,offset,seq
    aligned_reads = prepare_reads(f"""\
HIV1-B-FR-K03455-seed,15,0,9,0,{read_seq}
""")

    #                                     A,C,G,T
    expected_text = """\
HIV1-B-FR-K03455-seed,INT,15,51,262,0,0,9,0,0,0,0,0,0,9
HIV1-B-FR-K03455-seed,INT,15,52,263,0,0,0,9,0,0,0,0,0,9
HIV1-B-FR-K03455-seed,INT,15,53,264,0,0,0,9,0,0,0,0,0,9
HIV1-B-FR-K03455-seed,INT,15,54,265,9,0,0,0,0,0,0,0,0,9
HIV1-B-FR-K03455-seed,INT,15,55,266,0,0,0,9,0,0,0,0,0,9
HIV1-B-FR-K03455-seed,INT,15,56,267,0,0,0,9,0,0,0,0,0,9
HIV1-B-FR-K03455-seed,INT,15,57,268,0,9,0,0,0,0,0,0,0,9
HIV1-B-FR-K03455-seed,INT,15,58,269,0,9,0,0,0,0,0,0,0,9
HIV1-B-FR-K03455-seed,INT,15,59,270,9,0,0,0,0,0,0,0,0,9
HIV1-B-FR-K03455-seed,INT,15,60,271,0,0,9,0,0,0,0,0,0,9
HIV1-B-FR-K03455-seed,RT,15,61,452,9,0,0,0,0,0,0,0,0,9
HIV1-B-FR-K03455-seed,RT,15,62,453,0,0,9,0,0,0,0,0,0,9
HIV1-B-FR-K03455-seed,RT,15,63,454,0,0,9,0,0,0,0,0,0,9
HIV1-B-FR-K03455-seed,RT,15,64,455,0,0,9,0,0,0,0,0,0,9
HIV1-B-FR-K03455-seed,RT,15,65,456,9,0,0,0,0,0,0,0,0,9
HIV1-B-FR-K03455-seed,RT,15,66,457,0,0,0,9,0,0,0,0,0,9
HIV1-B-FR-K03455-seed,RT,15,67,458,0,0,9,0,0,0,0,0,0,9
HIV1-B-FR-K03455-seed,RT,15,68,459,0,0,9,0,0,0,0,0,0,9
HIV1-B-FR-K03455-seed,RT,15,69,460,9,0,0,0,0,0,0,0,0,9
HIV1-B-FR-K03455-seed,RT,15,70,461,9,0,0,0,0,0,0,0,0,9"""
    report_file = StringIO()
    default_sequence_report.write_nuc_header(report_file)
    default_sequence_report.read(aligned_reads)
    default_sequence_report.write_nuc_counts()

    report = report_file.getvalue()
    report_lines = report.splitlines()
    expected_size = 121
    if len(report_lines) != expected_size:
        assert (len(report_lines), report) == (expected_size, '')

    key_lines = report_lines[51:71]
    key_report = '\n'.join(key_lines)
    assert key_report == expected_text


def test_minimap_overlap_at_start(default_sequence_report, projects):
    """ Actual overlaps cause blank query position. Check consensus offset.

    In this example, the start of PR appears twice, so the consensus index
    gets blanked. Make sure that the PR consensus has the correct offset and
    doesn't crash.
    """
    seed_name = 'HIV1-B-FR-K03455-seed'
    seed_seq = projects.getReference(seed_name)
    read_seq = seed_seq[2252:2400] + seed_seq[2000:2258]

    # refname,qcut,rank,count,offset,seq
    aligned_reads = prepare_reads(f"""\
HIV1-B-FR-K03455-seed,15,0,9,0,{read_seq}
""")

    expected_text = f"""\
seed,region,q-cutoff,consensus-percent-cutoff,seed-offset,region-offset,sequence
HIV1-B-FR-K03455-seed,,15,MAX,0,,{read_seq}
HIV1-B-FR-K03455-seed,HIV1B-gag,15,MAX,0,1463,{read_seq}
HIV1-B-FR-K03455-seed,PR,15,MAX,0,0,{read_seq}
"""
    report_file = StringIO()
    default_sequence_report.write_consensus_all_header(report_file)
    default_sequence_report.read(aligned_reads)
    default_sequence_report.write_consensus_all()

    assert report_file.getvalue() == expected_text


def test_minimap_gap(default_sequence_report, projects):
    """ Large gap should still have coverage on either side, plus deletions. """
    seed_name = 'HIV1-B-FR-K03455-seed'
    seed_seq = projects.getReference(seed_name)
    read_seq = seed_seq[789:1282] + seed_seq[1861:2292]

    # refname,qcut,rank,count,offset,seq
    aligned_reads = prepare_reads(f"""\
HIV1-B-FR-K03455-seed,15,0,9,0,{read_seq}
""")
    #                                     A,C,G,T
    expected_text = """\
HIV1-B-FR-K03455-seed,HIV1B-gag,15,493,493,9,0,0,0,0,0,0,0,0,9
HIV1-B-FR-K03455-seed,HIV1B-gag,15,,494,0,0,0,0,0,9,0,0,0,9
...
HIV1-B-FR-K03455-seed,HIV1B-gag,15,,1072,0,0,0,0,0,9,0,0,0,9
HIV1-B-FR-K03455-seed,HIV1B-gag,15,494,1073,9,0,0,0,0,0,0,0,0,9"""
    report_file = StringIO()
    default_sequence_report.write_nuc_header(report_file)
    default_sequence_report.read(aligned_reads)
    default_sequence_report.write_nuc_counts()

    report = report_file.getvalue()
    report_lines = report.splitlines()
    expected_size = 1542
    if len(report_lines) != expected_size:
        assert (len(report_lines), report) == (expected_size, '')

    key_lines = report_lines[493:495] + ['...'] + report_lines[1072:1074]
    key_report = '\n'.join(key_lines)
    assert key_report == expected_text


def test_minimap_gap_around_start(default_sequence_report, projects):
    """ Large gap surrounding GP41 end, nucleotide gap, and nef start.

    GP41 ends at 8795 gap is at 8796, and nef starts at 8797.
    """
    seed_name = 'HIV1-B-FR-K03455-seed'
    seed_seq = projects.getReference(seed_name)
    read_seq = seed_seq[8500:8700] + seed_seq[8900:9050]

    # refname,qcut,rank,count,offset,seq
    aligned_reads = prepare_reads(f"""\
HIV1-B-FR-K03455-seed,15,0,9,0,{read_seq}
""")
    expected_text = """\
HIV1-B-FR-K03455-seed,GP41,15,,1037,0,0,0,0,0,9,0,0,0,9
HIV1-B-FR-K03455-seed,GP41,15,,1038,0,0,0,0,0,9,0,0,0,9
HIV1-B-FR-K03455-seed,HIV1B-8796,15,,1,0,0,0,0,0,9,0,0,0,9
HIV1-B-FR-K03455-seed,HIV1B-nef,15,,1,0,0,0,0,0,9,0,0,0,9
HIV1-B-FR-K03455-seed,HIV1B-nef,15,,2,0,0,0,0,0,9,0,0,0,9"""
    report_file = StringIO()
    default_sequence_report.write_nuc_header(report_file)
    default_sequence_report.read(aligned_reads)
    default_sequence_report.write_nuc_counts()

    report = report_file.getvalue()
    report_lines = report.splitlines()
    expected_size = 549
    if len(report_lines) != expected_size:
        assert (len(report_lines), report) == (expected_size, '')

    key_lines = report_lines[294:299]
    key_report = '\n'.join(key_lines)
    assert key_report == expected_text


def test_minimap_reading_frame(default_sequence_report, projects):
    """ Deletion before PR shouldn't throw off the reading frame.

    PR runs from 2253 to 2549, so put a 2-base deletion before the start.
    """
    seed_name = 'HIV1-B-FR-K03455-seed'
    seed_seq = projects.getReference(seed_name)
    read_seq = seed_seq[2100:2200] + seed_seq[2202:2400]

    # refname,qcut,rank,count,offset,seq
    aligned_reads = prepare_reads(f"""\
HIV1-B-FR-K03455-seed,15,0,9,0,{read_seq}
""")
    #                                     A,C,G,T
    expected_text = """\
HIV1-B-FR-K03455-seed,HIV1B-gag,15,190,1503,9,0,0,0,0,0,0,0,0,9
HIV1-B-FR-K03455-seed,PR,15,151,1,0,9,0,0,0,0,0,0,0,9
HIV1-B-FR-K03455-seed,PR,15,152,2,0,9,0,0,0,0,0,0,0,9"""
    report_file = StringIO()
    default_sequence_report.write_nuc_header(report_file)
    default_sequence_report.read(aligned_reads)
    default_sequence_report.write_nuc_counts()

    report = report_file.getvalue()
    report_lines = report.splitlines()
    expected_size = 341
    if len(report_lines) != expected_size:
        assert (len(report_lines), report) == (expected_size, '')

    key_lines = report_lines[192:195]
    key_report = '\n'.join(key_lines)
    assert key_report == expected_text


# noinspection DuplicatedCode
def test_contig_coverage_report_huge_gap(default_sequence_report):
    """ A gap so big that Gotoh can't bridge it, but minimap2 can. """
    ref = default_sequence_report.projects.getReference('HIV1-B-FR-K03455-seed')
    seq = ref[100:150] + ref[1000:1050]
    expected_positions = list(range(101, 151)) + list(range(1001, 1051))
    remap_conseq_csv = StringIO(f"""\
region,sequence
HIV1-B-FR-K03455-seed,{seq}
""")
    # refname,qcut,rank,count,offset,seq
    aligned_reads1 = prepare_reads(f"""\
HIV1-B-FR-K03455-seed,15,0,4,0,{seq}
""")

    report_file = StringIO()
    default_sequence_report.read_remap_conseqs(remap_conseq_csv)
    default_sequence_report.write_amino_header(StringIO())
    default_sequence_report.write_genome_coverage_header(report_file)
    default_sequence_report.read(aligned_reads1)
    default_sequence_report.write_genome_coverage_counts()
    default_sequence_report.write_amino_counts()

    report_file.seek(0)
    covered_positions = [int(row['refseq_nuc_pos'])
                         for row in DictReader(report_file)
                         if row['refseq_nuc_pos']]
    assert covered_positions == expected_positions


# noinspection DuplicatedCode
def test_contig_coverage_report_past_reference_end(projects, sequence_report):
    hxb2_name = 'HIV1-B-FR-K03455-seed'
    ref = projects.getReference(hxb2_name)
    assert len(ref) == 9719
    seq = ref[-100:] + 'CGTAC'
    seed_nucs = [SeedNucleotide(Counter({'C': 1}))] * len(seq)
    expected_tail = """\
1-my-contig,HIV1-B-FR-K03455-seed,99,9718,0,1,M
1-my-contig,HIV1-B-FR-K03455-seed,100,9719,0,1,M
1-my-contig,HIV1-B-FR-K03455-seed,101,9720,0,1,U
1-my-contig,HIV1-B-FR-K03455-seed,102,9721,0,1,U
1-my-contig,HIV1-B-FR-K03455-seed,103,9722,0,1,U
1-my-contig,HIV1-B-FR-K03455-seed,104,9723,0,1,U
1-my-contig,HIV1-B-FR-K03455-seed,105,9724,0,1,U
"""

    report_file = StringIO()
    sequence_report.projects = projects
    sequence_report.write_genome_coverage_header(report_file)
    sequence_report.write_sequence_coverage_counts('1-my-contig',
                                                   hxb2_name,
                                                   seq,
                                                   seed_nucs=seed_nucs)

    report_text = report_file.getvalue()
    tail = report_text[-len(expected_tail):]
    assert tail == expected_tail


# noinspection DuplicatedCode
def test_contig_coverage_report_past_reference_start(projects, sequence_report):
    hxb2_name = 'HIV1-B-FR-K03455-seed'
    ref = projects.getReference(hxb2_name)
    seq = 'CGTAC' + ref[:100]
    seed_nucs = [SeedNucleotide(Counter({'C': 1}))] * len(seq)
    # link is (M)apped, (U)nmapped, or (I)nserted
    expected_head = """\
contig,coordinates,query_nuc_pos,refseq_nuc_pos,dels,coverage,link
1-my-contig,HIV1-B-FR-K03455-seed,1,-4,0,1,U
1-my-contig,HIV1-B-FR-K03455-seed,2,-3,0,1,U
1-my-contig,HIV1-B-FR-K03455-seed,3,-2,0,1,U
1-my-contig,HIV1-B-FR-K03455-seed,4,-1,0,1,U
1-my-contig,HIV1-B-FR-K03455-seed,5,0,0,1,U
1-my-contig,HIV1-B-FR-K03455-seed,6,1,0,1,M
1-my-contig,HIV1-B-FR-K03455-seed,7,2,0,1,M
"""

    report_file = StringIO()
    sequence_report.projects = projects
    sequence_report.write_genome_coverage_header(report_file)
    sequence_report.write_sequence_coverage_counts('1-my-contig',
                                                   hxb2_name,
                                                   seq,
                                                   seed_nucs=seed_nucs)

    report_text = report_file.getvalue()
    head = report_text[:len(expected_head)]
    assert head == expected_head


# noinspection DuplicatedCode
def test_contig_coverage_report_offset_reads(projects, sequence_report):
    hxb2_name = 'HIV1-B-FR-K03455-seed'
    ref = projects.getReference(hxb2_name)
    seq = ref[50:150]
    seed_nucs = ([SeedNucleotide()] * 50 +
                 [SeedNucleotide(Counter({'C': 1}))] * len(seq))
    expected_head = """\
contig,coordinates,query_nuc_pos,refseq_nuc_pos,dels,coverage,link
1-my-contig,HIV1-B-FR-K03455-seed,51,51,0,1,M
1-my-contig,HIV1-B-FR-K03455-seed,52,52,0,1,M
1-my-contig,HIV1-B-FR-K03455-seed,53,53,0,1,M
"""

    report_file = StringIO()
    sequence_report.projects = projects
    sequence_report.write_genome_coverage_header(report_file)
    sequence_report.write_sequence_coverage_counts('1-my-contig',
                                                   hxb2_name,
                                                   seq,
                                                   consensus_offset=50,
                                                   seed_nucs=seed_nucs)

    report_text = report_file.getvalue()
    head = report_text[:len(expected_head)]
    assert head == expected_head


def test_contig_coverage_report_for_partial_contig(sequence_report):
    """ Contig coverage is reported for partial contigs.

    Reference columns are left blank, though, because they're not aligned.
    See blast.csv for best guess at alignment.
    """
    # refname,qcut,rank,count,offset,seq
    aligned_reads1 = prepare_reads("1-R1-seed-partial,15,0,5,0,CCCCCC")
    contigs_csv = StringIO("""\
ref,match,group_ref,contig
R1-seed,1,R1-seed,CCCCCC
""")

    expected_text = """\
contig,coordinates,query_nuc_pos,refseq_nuc_pos,dels,coverage,link
1-R1-seed-partial,,1,1,0,5,M
1-R1-seed-partial,,2,2,0,5,M
1-R1-seed-partial,,3,3,0,5,M
1-R1-seed-partial,,4,4,0,5,M
1-R1-seed-partial,,5,5,0,5,M
1-R1-seed-partial,,6,6,0,5,M
"""

    report_file = StringIO()
    sequence_report.write_amino_header(StringIO())
    sequence_report.write_amino_detail_header(StringIO())
    sequence_report.read_contigs(contigs_csv)
    sequence_report.write_genome_coverage_header(report_file)
    sequence_report.read(aligned_reads1)
    sequence_report.write_genome_coverage_counts()

    assert report_file.getvalue() == expected_text


def test_contig_coverage_report_for_reversed_contig(sequence_report):
    """ Contig coverage is reported for reversed contigs.

    Reference columns are left blank, though, because they're not aligned.
    See blast.csv for best guess at alignment.
    """
    # refname,qcut,rank,count,offset,seq
    aligned_reads1 = prepare_reads("1-R1-seed-reversed,15,0,5,0,CCCCCC")
    contigs_csv = StringIO("""\
ref,match,group_ref,contig
R1-seed,1,R1-seed,CCCCCC
""")

    expected_text = """\
contig,coordinates,query_nuc_pos,refseq_nuc_pos,dels,coverage,link
1-R1-seed-reversed,,1,1,0,5,M
1-R1-seed-reversed,,2,2,0,5,M
1-R1-seed-reversed,,3,3,0,5,M
1-R1-seed-reversed,,4,4,0,5,M
1-R1-seed-reversed,,5,5,0,5,M
1-R1-seed-reversed,,6,6,0,5,M
"""

    report_file = StringIO()
    sequence_report.read_contigs(contigs_csv)
    sequence_report.write_genome_coverage_header(report_file)
    sequence_report.read(aligned_reads1)
    sequence_report.write_genome_coverage_counts()
    sequence_report.write_amino_detail_counts()

    assert report_file.getvalue() == expected_text


def test_contig_coverage_report_merged_contigs(sequence_report):
    """ Assemble counts from three contigs to two references.

    Reads:
    Contig 1_3-R1 AAATTTAGG -> KFR
    Contig 2-R2 GGCCCG -> GP

    Contigs:
    Contig 1-R1 AAATTT -> KF
    Contig 2-R2 GGCCCG -> GP
    Contig 3-R1 TTTAGG -> FR

    Contig 1 and 3 have been combined into R1 with KFR.
    R1 is KFR, and R2 is KFGPR.
    """
    # refname,qcut,rank,count,offset,seq
    aligned_reads1 = prepare_reads("1_3-R1-seed,15,0,5,0,AAATTT\n"
                                   "1_3-R1-seed,15,0,2,3,TTTAGG")
    aligned_reads2 = prepare_reads("2-R2-seed,15,0,4,0,GGCCCG")
    contigs_csv = StringIO("""\
ref,match,group_ref,contig
R1-seed,1,R1-seed,AAATTT
R2-seed,1,R2-seed,GGCCCG
R1-seed,1,R1-seed,TTTAGG
""")

    expected_text = """\
contig,coordinates,query_nuc_pos,refseq_nuc_pos,dels,coverage,link
1_3-R1-seed,R1-seed,1,1,0,5,M
1_3-R1-seed,R1-seed,2,2,0,5,M
1_3-R1-seed,R1-seed,3,3,0,5,M
1_3-R1-seed,R1-seed,4,4,0,7,M
1_3-R1-seed,R1-seed,5,5,0,7,M
1_3-R1-seed,R1-seed,6,6,0,7,M
1_3-R1-seed,R1-seed,7,7,0,2,M
1_3-R1-seed,R1-seed,8,8,0,2,M
1_3-R1-seed,R1-seed,9,9,0,2,M
contig-1-R1-seed,R1-seed,1,1,,,M
contig-1-R1-seed,R1-seed,2,2,,,M
contig-1-R1-seed,R1-seed,3,3,,,M
contig-1-R1-seed,R1-seed,4,4,,,M
contig-1-R1-seed,R1-seed,5,5,,,M
contig-1-R1-seed,R1-seed,6,6,,,M
contig-3-R1-seed,R1-seed,1,4,,,M
contig-3-R1-seed,R1-seed,2,5,,,M
contig-3-R1-seed,R1-seed,3,6,,,M
contig-3-R1-seed,R1-seed,4,7,,,M
contig-3-R1-seed,R1-seed,5,8,,,M
contig-3-R1-seed,R1-seed,6,9,,,M
2-R2-seed,R2-seed,1,7,0,4,M
2-R2-seed,R2-seed,2,8,0,4,M
2-R2-seed,R2-seed,3,9,0,4,M
2-R2-seed,R2-seed,4,10,0,4,M
2-R2-seed,R2-seed,5,11,0,4,M
2-R2-seed,R2-seed,6,12,0,4,M
contig-2-R2-seed,R2-seed,1,7,,,M
contig-2-R2-seed,R2-seed,2,8,,,M
contig-2-R2-seed,R2-seed,3,9,,,M
contig-2-R2-seed,R2-seed,4,10,,,M
contig-2-R2-seed,R2-seed,5,11,,,M
contig-2-R2-seed,R2-seed,6,12,,,M
"""

    report_file = StringIO()
    sequence_report.read_contigs(contigs_csv)
    sequence_report.write_amino_header(StringIO())
    sequence_report.write_amino_detail_header(StringIO())
    sequence_report.write_genome_coverage_header(report_file)
    sequence_report.read(aligned_reads1)
    sequence_report.write_genome_coverage_counts()
    sequence_report.write_amino_counts()
    sequence_report.read(aligned_reads2)
    sequence_report.write_genome_coverage_counts()
    sequence_report.write_amino_counts()

    assert report_file.getvalue() == expected_text


# noinspection DuplicatedCode
def test_write_sequence_coverage_counts_without_coverage(projects,
                                                         sequence_report):
    hxb2_name = 'HIV1-B-FR-K03455-seed'
    ref = projects.getReference(hxb2_name)
    seq = ref[100:150] + ref[1000:1050]
    expected_positions = list(range(101, 151)) + list(range(1001, 1051))

    report_file = StringIO()
    sequence_report.projects = projects
    sequence_report.write_genome_coverage_header(report_file)
    sequence_report.write_sequence_coverage_counts('1-my-contig',
                                                   hxb2_name,
                                                   seq)

    report_file.seek(0)
    covered_positions = [int(row['refseq_nuc_pos'])
                         for row in DictReader(report_file)
                         if row['refseq_nuc_pos']]
    assert covered_positions == expected_positions


# noinspection DuplicatedCode
def test_write_sequence_coverage_counts_with_coverage(projects,
                                                      sequence_report):
    hxb2_name = 'HIV1-B-FR-K03455-seed'
    ref = projects.getReference(hxb2_name)
    seq = ref[100:150] + ref[1000:1050]
    seed_nucs = [SeedNucleotide(Counter({'C': 1}))] * 100
    seed_nucs[2] = SeedNucleotide(Counter({'G': 4}))
    seed_nucs[98] = SeedNucleotide(Counter({'T': 5}))
    expected_head = """\
contig,coordinates,query_nuc_pos,refseq_nuc_pos,dels,coverage,link
1-my-contig,HIV1-B-FR-K03455-seed,1,101,0,1,M
1-my-contig,HIV1-B-FR-K03455-seed,2,102,0,1,M
1-my-contig,HIV1-B-FR-K03455-seed,3,103,0,4,M
1-my-contig,HIV1-B-FR-K03455-seed,4,104,0,1,M
"""
    expected_tail = """\
1-my-contig,HIV1-B-FR-K03455-seed,98,1048,0,1,M
1-my-contig,HIV1-B-FR-K03455-seed,99,1049,0,5,M
1-my-contig,HIV1-B-FR-K03455-seed,100,1050,0,1,M
"""

    report_file = StringIO()
    sequence_report.projects = projects
    sequence_report.write_genome_coverage_header(report_file)
    sequence_report.write_sequence_coverage_counts('1-my-contig',
                                                   hxb2_name,
                                                   seq,
                                                   seed_nucs=seed_nucs)

    report_text = report_file.getvalue()
    head = report_text[:len(expected_head)]
    tail = report_text[-len(expected_tail):]
    assert head == expected_head
    assert tail == expected_tail


# noinspection DuplicatedCode
def test_write_sequence_coverage_counts_with_deletion(projects, sequence_report):
    hxb2_name = 'HIV1-B-FR-K03455-seed'
    ref = projects.getReference(hxb2_name)
    seq = ref[100:110] + ref[115:160]
    seed_nucs = [SeedNucleotide(Counter({'C': 1}))] * len(seq)
    seed_nucs[12] = SeedNucleotide(Counter({'G': 4}))
    expected_head = """\
contig,coordinates,query_nuc_pos,refseq_nuc_pos,dels,coverage,link
1-my-contig,HIV1-B-FR-K03455-seed,1,101,0,1,M
1-my-contig,HIV1-B-FR-K03455-seed,2,102,0,1,M
1-my-contig,HIV1-B-FR-K03455-seed,3,103,0,1,M
1-my-contig,HIV1-B-FR-K03455-seed,4,104,0,1,M
1-my-contig,HIV1-B-FR-K03455-seed,5,105,0,1,M
1-my-contig,HIV1-B-FR-K03455-seed,6,106,0,1,M
1-my-contig,HIV1-B-FR-K03455-seed,7,107,0,1,M
1-my-contig,HIV1-B-FR-K03455-seed,8,108,0,1,M
1-my-contig,HIV1-B-FR-K03455-seed,9,109,0,1,M
1-my-contig,HIV1-B-FR-K03455-seed,10,110,0,1,M
1-my-contig,HIV1-B-FR-K03455-seed,11,116,0,1,M
1-my-contig,HIV1-B-FR-K03455-seed,12,117,0,1,M
1-my-contig,HIV1-B-FR-K03455-seed,13,118,0,4,M
1-my-contig,HIV1-B-FR-K03455-seed,14,119,0,1,M
"""

    report_file = StringIO()
    sequence_report.projects = projects
    sequence_report.write_genome_coverage_header(report_file)
    sequence_report.write_sequence_coverage_counts('1-my-contig',
                                                   hxb2_name,
                                                   seq,
                                                   seed_nucs=seed_nucs)

    report_text = report_file.getvalue()
    head = report_text[:len(expected_head)]
    assert head == expected_head


# noinspection DuplicatedCode
def test_write_sequence_coverage_counts_with_some_deletions(projects,
                                                            sequence_report):
    """ Some reads had deletions at a position. """
    hxb2_name = 'HIV1-B-FR-K03455-seed'
    ref = projects.getReference(hxb2_name)
    seq = ref[100:150]
    seed_nucs = [SeedNucleotide(Counter({'C': 1}))] * len(seq)
    seed_nucs[5] = SeedNucleotide(Counter({'G': 4, '-': 2}))
    expected_head = """\
contig,coordinates,query_nuc_pos,refseq_nuc_pos,dels,coverage,link
1-my-contig,HIV1-B-FR-K03455-seed,1,101,0,1,M
1-my-contig,HIV1-B-FR-K03455-seed,2,102,0,1,M
1-my-contig,HIV1-B-FR-K03455-seed,3,103,0,1,M
1-my-contig,HIV1-B-FR-K03455-seed,4,104,0,1,M
1-my-contig,HIV1-B-FR-K03455-seed,5,105,0,1,M
1-my-contig,HIV1-B-FR-K03455-seed,6,106,2,6,M
1-my-contig,HIV1-B-FR-K03455-seed,7,107,0,1,M
1-my-contig,HIV1-B-FR-K03455-seed,8,108,0,1,M
1-my-contig,HIV1-B-FR-K03455-seed,9,109,0,1,M
1-my-contig,HIV1-B-FR-K03455-seed,10,110,0,1,M
"""

    report_file = StringIO()
    sequence_report.projects = projects
    sequence_report.write_genome_coverage_header(report_file)
    sequence_report.write_sequence_coverage_counts('1-my-contig',
                                                   hxb2_name,
                                                   seq,
                                                   seed_nucs=seed_nucs)

    report_text = report_file.getvalue()
    head = report_text[:len(expected_head)]
    assert head == expected_head


# noinspection DuplicatedCode
def test_write_sequence_coverage_counts_with_insert(projects, sequence_report):
    hxb2_name = 'HIV1-B-FR-K03455-seed'
    ref = projects.getReference(hxb2_name)
    seq = ref[100:110] + 'ACTGA' + ref[110:160]
    seed_nucs = [SeedNucleotide(Counter({'C': 1}))] * len(seq)
    seed_nucs[12] = SeedNucleotide(Counter({'T': 4}))
    expected_head = """\
contig,coordinates,query_nuc_pos,refseq_nuc_pos,dels,coverage,link
1-my-contig,HIV1-B-FR-K03455-seed,1,101,0,1,M
1-my-contig,HIV1-B-FR-K03455-seed,2,102,0,1,M
1-my-contig,HIV1-B-FR-K03455-seed,3,103,0,1,M
1-my-contig,HIV1-B-FR-K03455-seed,4,104,0,1,M
1-my-contig,HIV1-B-FR-K03455-seed,5,105,0,1,M
1-my-contig,HIV1-B-FR-K03455-seed,6,106,0,1,M
1-my-contig,HIV1-B-FR-K03455-seed,7,107,0,1,M
1-my-contig,HIV1-B-FR-K03455-seed,8,108,0,1,M
1-my-contig,HIV1-B-FR-K03455-seed,9,109,0,1,M
1-my-contig,HIV1-B-FR-K03455-seed,10,110,0,1,M
1-my-contig,HIV1-B-FR-K03455-seed,11,,0,1,I
1-my-contig,HIV1-B-FR-K03455-seed,12,,0,1,I
1-my-contig,HIV1-B-FR-K03455-seed,13,,0,4,I
1-my-contig,HIV1-B-FR-K03455-seed,14,,0,1,I
1-my-contig,HIV1-B-FR-K03455-seed,15,,0,1,I
1-my-contig,HIV1-B-FR-K03455-seed,16,111,0,1,M
"""

    report_file = StringIO()
    sequence_report.projects = projects
    sequence_report.write_genome_coverage_header(report_file)
    sequence_report.write_sequence_coverage_counts('1-my-contig',
                                                   hxb2_name,
                                                   seq,
                                                   seed_nucs=seed_nucs)

    report_text = report_file.getvalue()
    head = report_text[:len(expected_head)]
    assert head == expected_head


# noinspection DuplicatedCode
def test_write_sequence_coverage_counts_with_unaligned_middle(projects,
                                                              sequence_report):
    """ The middle 100 bases are from a different reference.

    They get reported with query positions, but no reference positions.
    """
    hxb2_name = 'HIV1-B-FR-K03455-seed'
    ref = projects.getReference(hxb2_name)
    hcv_ref = projects.getReference('HCV-1a')
    seq = ref[:100] + hcv_ref[1000:1100] + ref[1000:1100]
    expected_ref_positions = (list(range(1, 101)) +
                              list(range(501, 601)) +
                              list(range(1001, 1101)))
    expected_query_positions = list(range(1, 301))

    report_file = StringIO()
    sequence_report.projects = projects
    sequence_report.write_genome_coverage_header(report_file)
    sequence_report.write_sequence_coverage_counts('1-my-contig',
                                                   hxb2_name,
                                                   seq)

    report_file.seek(0)
    rows = list(DictReader(report_file))
    ref_positions = [int(row['refseq_nuc_pos'])
                     for row in rows
                     if row['refseq_nuc_pos']]
    query_positions = [int(row['query_nuc_pos'])
                       for row in rows
                       if row['query_nuc_pos']]
    assert query_positions == expected_query_positions
    assert ref_positions == expected_ref_positions


# noinspection DuplicatedCode
def test_write_sequence_coverage_counts_with_double_mapped_edges(
        projects,
        sequence_report):
    """ There's a large deletion, but the junction maps to both edges.

    The first 8 bases of the second section (8188-8195) also map to the 7 bases
    after the first section (2909-2915). We arbitrarily display them with the
    first section.
    """
    hxb2_name = 'HIV1-B-FR-K03455-seed'
    ref = projects.getReference(hxb2_name)
    seq = ref[2858:2908] + ref[8187:8237]
    expected_ref_positions = (list(range(2859, 2916)) + list(range(8196, 8238)))
    expected_query_positions = list(range(1, len(seq)+1))

    report_file = StringIO()
    sequence_report.projects = projects
    sequence_report.write_genome_coverage_header(report_file)
    sequence_report.write_sequence_coverage_counts('1-my-contig',
                                                   hxb2_name,
                                                   seq)

    report_file.seek(0)
    rows = list(DictReader(report_file))
    ref_positions = [int(row['refseq_nuc_pos'])
                     for row in rows
                     if row['refseq_nuc_pos']]
    query_positions = [int(row['query_nuc_pos'])
                       for row in rows
                       if row['query_nuc_pos']]
    assert query_positions == expected_query_positions
    assert ref_positions == expected_ref_positions


# noinspection DuplicatedCode
def test_write_sequence_coverage_minimap_hits(projects, sequence_report):
    hxb2_name = 'HIV1-B-FR-K03455-seed'
    ref = projects.getReference(hxb2_name)
    seq = ref[1000:1100] + ref[2000:2100]
    expected_minimap_hits = """\
contig,ref_name,start,end,ref_start,ref_end
1-my-contig,HIV1-B-FR-K03455-seed,1,100,1001,1100
1-my-contig,HIV1-B-FR-K03455-seed,101,200,2001,2100
"""
    report_file = StringIO()
    sequence_report.projects = projects
    sequence_report.write_genome_coverage_header(StringIO())
    sequence_report.write_minimap_hits_header(report_file)
    sequence_report.write_sequence_coverage_counts('1-my-contig', hxb2_name, seq)

    assert report_file.getvalue() == expected_minimap_hits


# noinspection DuplicatedCode
def test_write_sequence_coverage_minimap_hits_reversed(projects, sequence_report):
    hxb2_name = 'HIV1-B-FR-K03455-seed'
    ref = projects.getReference(hxb2_name)
    seq = ref[1000:1100] + revcomp(ref[2000:2100])
    expected_minimap_hits = """\
contig,ref_name,start,end,ref_start,ref_end
1-my-contig,HIV1-B-FR-K03455-seed,1,100,1001,1100
1-my-contig,HIV1-B-FR-K03455-seed,101,200,2100,2001
"""
    report_file = StringIO()
    sequence_report.projects = projects
    sequence_report.write_genome_coverage_header(StringIO())
    sequence_report.write_minimap_hits_header(report_file)
    sequence_report.write_sequence_coverage_counts('1-my-contig', hxb2_name, seq)

    assert report_file.getvalue() == expected_minimap_hits<|MERGE_RESOLUTION|>--- conflicted
+++ resolved
@@ -940,7 +940,6 @@
     assert key_report == expected_section
 
 
-<<<<<<< HEAD
 def test_whole_genome_consensus_amino_insertions(default_sequence_report):
     """ Check that insertions are correctly inserted into the whole genome consensus from a translated region"""
     aligned_reads = prepare_reads("""\
@@ -1048,10 +1047,7 @@
     # Add assertion after thinking about what we want to happen here!
 
 
-def test_consensus_region_differences():
-=======
 def test_consensus_region_differences(caplog):
->>>>>>> 987f45be
     """ Test that the consensus is stitched together correctly, even if there are differences between the regions """
     nucleotide1 = SeedNucleotide()
     nucleotide2 = SeedNucleotide()
