--- conflicted
+++ resolved
@@ -43,12 +43,9 @@
   of mutations. See the `make_sample.py` script for details.
 * 2130AMIDI-MidHCV - full coverage of the MIDI portion of NS5b, with a couple
   of mutations. See the `make_sample.py` script for details.
-<<<<<<< HEAD
-* 2140A-HCV - random sections of HCV-1a that work with de novo assembly.
+* 2140A-HIV - full coverage of PR, with a mutation. See the `make_sample.py`
+  script for details.
+* 2150A-HCV - random sections of HCV-1a that work with de novo assembly.
   `utils/make_sample.py` first generates 10000 random reads, then
   `utils/denovo_simplify.py` winnows that down to the smallest subset that
-  still works with de novo assembly.
-=======
-* 2140A-HIV - full coverage of PR, with a mutation. See the `make_sample.py`
-  script for details.
->>>>>>> ee8e707a
+  still works with de novo assembly.