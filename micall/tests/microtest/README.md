These sample files exercise certain features of the pipeline with tiny FASTQ
files that are very quick to process. To build them, we took reference
sequences from the projects.json file, and either took snippets from them
or introduced deletions, insertions, and variants.

This folder also contains some useful scripts for manipulating these sequences.

To process these samples, copy the FASTQ files, sample sheet, and quality file
into the working folder, then run the sample_pipeline or run_processor launch
configurations.

The scenarios that each file tests are:

* 1234A-V3LOOP - nine identical reads, plus one with a single change in the
  fifth base
* 2000A-V3LOOP - missing coverage of the first codon
* 2010A-V3LOOP - ten reads at the beginning of the reference and ten reads at
  the end, with a two-codon gap between
* 2020A-GP41 - starts at second codon and inserts extra codon after first ten
* 2030A-V3LOOP - garbage reads, all different
* 2040A-HLA-B - exon2 of HLA-B, 20% have a changed base at nucleotide 7 to test
  mixtures in the consensus
* 2050-V3LOOP - low quality
* 2060A-V3LOOP - clean read tests g2p with four codon overlap between forward
  and reverse
* 2070A-PR - three reads with two deletions and twelve with one deletion
* 2080A-V3LOOP - PR contamination below remap threshold
* 2100A-HCV-1337B-V3LOOP-PWND-HIV - three samples using same tags on different
  regions: Nextera HIV-RT and HCV-NS5a, plus V3LOOP amplicon.
* 2110A-V3LOOP - 5 clean codons, then 1 read with a stop codon in codon 6, 2
  low-quality reads in codon 7, 3 reads with partial deletions in codon 8, 4
  reads with insertions after codon 9,
  4 reads with a deletion in codon 10, followed by 6 clean codons.
  There are also 10 clean reads that trigger the amplicon detector.
* 2120A-PR - 29 codons with no coverage, clean codons from 30-46, then 1 read
  with stop codons in codons 47-49, 2 low-quality reads in codons 50-52, 3
  reads with partial deletions in codons 53 and 54, 4 reads with insertions
  after codon 56, 3 soft clipped reads in codons 59-64, 1 read with a deletion
  in codons 65-67, followed by 18 clean codons with only 10 reads covering them.
  There are also 10 reads that trigger the amplicon detector.
* 2130A-HCV - full coverage of the whole genome portion of NS5b, with a couple
  of mutations. See the `make_sample.py` script for details.
* 2130AMIDI-MidHCV - full coverage of the MIDI portion of NS5b, with a couple
  of mutations. See the `make_sample.py` script for details.
* 2140A-HIV - full coverage of PR, with a mutation. See the `make_sample.py`
  script for details.
* 2160A-HCV - enough coverage of the whole genome portion of NS5b for IVA to
  assemble a contig, with a couple of mutations. See the `make_sample.py`
  script for details.
* 2160AMIDI-MidHCV - MIDI region for 2160A. See the `make_sample.py` script for
  details.
* 2170A-HCV - a mixed infection of HCV-1a and HCV-2a, each about 3000 bases
  long, with enough coverage to assemble two contigs.
<<<<<<< HEAD
* 2180A-HIV - random reads from GP120 that can be assembled. See the
  `make_sample.py` script for details.
* 2190A-SARS - amplicon from the start of nsp12.
=======
* 2180A-HIV - Nextera reads from GP120 and V3LOOP, to show how GP120 is now
  reported based on remapping or assembly, and V3LOOP is reported based on
  pairwise alignment to a reference.
* 2190A-SARSCOV2 - two lengths of SARS-CoV-2 reads, to test that similar amplicons
  of slightly different lengths can be combined.
* 2200A-SARSCOV2 - SARS-CoV-2 amplicon that gets primers trimmed off the left,
  so the coverage starts on amino 27 of nsp1, instead of 20.
* 2210A-NFLHIVDNA - Nextera reads that cover the primer sections we check for
  in HIV proviral samples.
>>>>>>> 91c7ab7f
<|MERGE_RESOLUTION|>--- conflicted
+++ resolved
@@ -51,11 +51,6 @@
   details.
 * 2170A-HCV - a mixed infection of HCV-1a and HCV-2a, each about 3000 bases
   long, with enough coverage to assemble two contigs.
-<<<<<<< HEAD
-* 2180A-HIV - random reads from GP120 that can be assembled. See the
-  `make_sample.py` script for details.
-* 2190A-SARS - amplicon from the start of nsp12.
-=======
 * 2180A-HIV - Nextera reads from GP120 and V3LOOP, to show how GP120 is now
   reported based on remapping or assembly, and V3LOOP is reported based on
   pairwise alignment to a reference.
@@ -64,5 +59,4 @@
 * 2200A-SARSCOV2 - SARS-CoV-2 amplicon that gets primers trimmed off the left,
   so the coverage starts on amino 27 of nsp1, instead of 20.
 * 2210A-NFLHIVDNA - Nextera reads that cover the primer sections we check for
-  in HIV proviral samples.
->>>>>>> 91c7ab7f
+  in HIV proviral samples.