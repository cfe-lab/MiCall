--- conflicted
+++ resolved
@@ -99,19 +99,11 @@
 
         if not self.mismatch_found:
             return
-<<<<<<< HEAD
         text_actual = svg_actual.as_svg(context=draw.Context(invert_y=True))
         (self.work_dir / (name+'_actual.svg')).write_text(text_actual)
         text_expected = svg_expected.as_svg(context=draw.Context(invert_y=True))
         (self.work_dir / (name+'_expected.svg')).write_text(text_expected)
         with (self.work_dir / (name+'_diff.png')) as f:
-=======
-        text_actual = svg_actual.asSvg()
-        (self.work_dir / (name + '_actual.svg')).write_text(text_actual)
-        text_expected = svg_expected.asSvg()
-        (self.work_dir / (name + '_expected.svg')).write_text(text_expected)
-        with (self.work_dir / (name + '_diff.png')) as f:
->>>>>>> e4ae8abc
             png_diff.save(f)
         assert text_actual == text_expected
 
@@ -1000,13 +992,6 @@
     assert summarize_figure(figure) == expected_figure
 
 
-<<<<<<< HEAD
-def test_empty(svg_differ):
-    f, expected_svg = start_drawing(200, 25)
-    svg = f.show()
-
-    svg_differ.assert_equal(svg, expected_svg, 'test_arrow')
-=======
 def test_plot_genome_coverage_blast_insertion_at_end():
     genome_coverage_csv = StringIO("""\
 contig,coordinates,query_nuc_pos,refseq_nuc_pos,dels,coverage
@@ -1047,7 +1032,13 @@
     figure = build_coverage_figure(genome_coverage_csv, blast_csv)
 
     assert expected_figure == summarize_figure(figure)
->>>>>>> e4ae8abc
+
+
+def test_empty(svg_differ):
+    f, expected_svg = start_drawing(200, 25)
+    svg = f.show()
+
+    svg_differ.assert_equal(svg, expected_svg, 'test_arrow')
 
 
 # noinspection DuplicatedCode
@@ -1202,13 +1193,8 @@
 
 
 def start_drawing(width, height):
-<<<<<<< HEAD
     expected_svg = Drawing(width, height, origin=(0, 0), context=draw.Context(invert_y=True))
     expected_svg.append(Rectangle(0, height-15,
-=======
-    expected_svg = Drawing(width, height, origin=(0, 0))
-    expected_svg.append(Rectangle(0, height - 15,
->>>>>>> e4ae8abc
                                   200, 10,
                                   stroke='lightgrey',
                                   fill='lightgrey'))
