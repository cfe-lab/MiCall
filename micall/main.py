--- conflicted
+++ resolved
@@ -88,15 +88,12 @@
     "micall/monitor/update_qai.py",
     "micall/monitor/micall_watcher.py",
     "micall/tcr/igblast.py",
-<<<<<<< HEAD
     "micall/utils/find_maximum_overlap.py",
     "micall/utils/csv_to_fasta.py",
     "micall/utils/cat.py",
-=======
     "micall/utils/fasta_to_fastq.py",
     "micall/utils/append_primers.py",
     "micall/utils/randomize_fastq.py",
->>>>>>> 56d30cfa
 ]
 
 
