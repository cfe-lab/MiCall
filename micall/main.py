--- conflicted
+++ resolved
@@ -94,12 +94,9 @@
     "micall/utils/fasta_to_fastq.py",
     "micall/utils/append_primers.py",
     "micall/utils/randomize_fastq.py",
-<<<<<<< HEAD
     "micall/utils/calculate_kmer_frequencies.py",
     "micall/utils/fastq_to_fasta.py",
-=======
     "micall/utils/analyze_kive_batches/analyze_kive_batches.py",
->>>>>>> 81fb6b12
 ]
 
 
