--- conflicted
+++ resolved
@@ -55,7 +55,6 @@
     ln -s /opt/bowtie2-2.2.8/ /opt/bowtie2
     rm bowtie2.zip
 
-<<<<<<< HEAD
     echo ===== Installing Haploflow ===== >/dev/null
     apt-get install -q -y libboost-all-dev build-essential sudo git ronn cmake
     cd /opt/
@@ -63,37 +62,6 @@
     cd Haploflow
     git checkout 9a5a0ff6c3a0435e723e41f98fe82ec2ad19cf50
     yes | sh build.sh
-=======
-    echo ===== Installing IVA ===== >/dev/null
-    apt-get install -q -y zlib1g-dev libncurses5-dev libncursesw5-dev
-    cd /bin
-    wget -q http://sun.aei.polsl.pl/kmc/download-2.1.1/linux/kmc
-    wget -q http://sun.aei.polsl.pl/kmc/download-2.1.1/linux/kmc_dump
-    chmod +x kmc kmc_dump
-    cd /opt
-    wget -q https://sourceforge.net/projects/mummer/files/mummer/3.23/MUMmer3.23.tar.gz
-    tar -xzf MUMmer3.23.tar.gz --no-same-owner
-    cd MUMmer3.23
-    make --quiet install
-    rm -r docs src ../MUMmer3.23.tar.gz
-    ln -s /opt/MUMmer3.23/nucmer \
-        /opt/MUMmer3.23/delta-filter \
-        /opt/MUMmer3.23/show-coords \
-        /bin
-    cd /opt
-    wget -q https://github.com/samtools/samtools/releases/download/1.3.1/samtools-1.3.1.tar.bz2
-    tar -xf samtools-1.3.1.tar.bz2 --no-same-owner --bzip2
-    cd samtools-1.3.1
-    ./configure --quiet --prefix=/
-    make --quiet
-    make --quiet install
-    cd /opt
-    rm -rf samtools-1.3.1*
-    wget -q http://downloads.sourceforge.net/project/smalt/smalt-0.7.6-bin.tar.gz
-    tar -xzf smalt-0.7.6-bin.tar.gz --no-same-owner
-    ln -s /opt/smalt-0.7.6-bin/smalt_x86_64 /bin/smalt
-    pip install 'git+https://github.com/cfe-lab/iva.git@v1.1.1'
->>>>>>> 8685df7c
 
     echo ===== Installing Python packages ===== >/dev/null
     # Install dependencies for genetracks/drawsvg
