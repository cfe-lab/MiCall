--- conflicted
+++ resolved
@@ -58,7 +58,6 @@
 
     yum groupinstall -q -y 'development tools'
     yum install -q -y epel-release
-<<<<<<< HEAD
     yum install -q -y https://centos7.iuscommunity.org/ius-release.rpm
     yum install -q -y python36 python36-devel unzip wget fontconfig
 
@@ -94,9 +93,6 @@
     cd /
 
     yum remove -q -y zlib-devel boost-devel
-=======
-    yum install -q -y python36 python36-devel unzip wget fontconfig
->>>>>>> ee8e707a
 
     echo ===== Installing blast ===== >/dev/null
     cd /root
@@ -151,14 +147,9 @@
     python3.6 get-pip.py
     rm get-pip.py
     cd /opt
-<<<<<<< HEAD
-    pip install -r /opt/micall/requirements.txt
-    python3.6 -c 'import matplotlib; matplotlib.use("Agg"); import matplotlib.pyplot'
-=======
     pip install -r /opt/micall/requirements-basespace.txt
     ln -s /usr/local/bin/cutadapt /usr/local/bin/cutadapt-1.11
     python3 -c 'import matplotlib; matplotlib.use("Agg"); import matplotlib.pyplot'
->>>>>>> ee8e707a
 
     yum groupremove -q -y 'development tools'
     yum remove -q -y epel-release wget python36-devel unzip
