from settings import *

import logging, miseq_logging, miseq_modules, miseqUtils, os, subprocess, sys, time
sys.path.append(path_to_fifo_scheduler)
from fifo_scheduler import Factory
from glob import glob

# Mapping factory suitable for multi-thread jobs (4 processes * 8 threads / job = 32 cores allocated)
mapping_factory = Factory(mapping_factory_resources)
single_thread_factory = Factory(single_thread_resources)

root = sys.argv[1]			# MONITOR parameter: Location of fastq files to process

# Logging parameters
log_file = "{}/pipeline_output.log".format(root)
logger = miseq_logging.init_logging(log_file, file_log_level=logging.DEBUG, console_log_level=logging.INFO)

def factory_barrier(my_factory):
    """Wait until factory completes queued jobs"""
    while True:
        processes_spawned = my_factory.supervise()
        if processes_spawned:
            for p, command in processes_spawned:
                logger.info("pID {}: {}".format(p.pid, command))
        if my_factory.completely_idle(): break
        time.sleep(1)
    return

"""
# Parse sample sheet to determine mode + T primer state for each sample
if len(sys.argv) == 3:
    mode = sys.argv[2]
    run_info = None
else:
    with open(root+'/SampleSheet.csv', 'rU') as sample_sheet:
        logger.debug("sampleSheetParser({})".format(sample_sheet))
        run_info = miseqUtils.sampleSheetParser(sample_sheet)
        mode = run_info['Description']
"""

mode = "Amplicon"

### Begin Mapping
fastq_files = glob(root + '/*R1*.fastq')
fastq_files = [f for f in fastq_files if not f.endswith('.Tcontaminants.fastq')]
for fastq in fastq_files:
    fastq_filename = os.path.basename(fastq)
<<<<<<< HEAD
    sample_name = fastq_filename.split('_')[0]

    # TEMPORARILY DISABLE FOR MOTIVATE
    """
    if run_info and not run_info['Data'].has_key(sample_name):
        logger.error('{} not in SampleSheet.csv - cannot initiate mapping for this sample'.format(sample_name))
        continue
    """
    #is_t_primer = run_info['Data'][sample_name]['is_T_primer'] if run_info else '0'
    is_t_primer = 0

=======
    sample_name, sample_number = fastq_filename.split('_')[:2]
    key = sample_name + '_' + sample_number
    if run_info and not run_info['Data'].has_key(key):
        logger.error('{} not in SampleSheet.csv - cannot initiate mapping for this sample'.format(key))
        continue
    is_t_primer = run_info['Data'][key]['is_T_primer'] if run_info else '0'
>>>>>>> 14b1d8e1
    command = "python2.7 STEP_1_MAPPING.py {} {} {} {} {} {} {} {}".format(mapping_ref_path,
            fastq, consensus_q_cutoff, mode, is_t_primer, min_mapping_efficiency, max_remaps, bowtie_threads)
    log_path = "{}.mapping.log".format(fastq)
    queue_request = mapping_factory.queue_work(command, log_path, log_path)
    if queue_request:
        p, command = queue_request
        logger.info("pID {}: {}".format(p.pid, command))
factory_barrier(mapping_factory)
logger.info("Collating *.mapping.log files")
miseq_logging.collate_logs(root, "mapping.log", "mapping.log")

### Begin sam2csf
for file in glob(root + '/*.remap.sam'):
    filename = file.split('/')[-1]
    # Generate csf with different q cutoff censoring rules
    for qcut in sam2csf_q_cutoffs:
        # CSFs are sorted by read prevalence for Amplicon and left-offset for Nextera
        command = "python2.7 STEP_2_SAM2CSF.py {} {} {} {} {}".format(file, qcut, read_mapping_cutoff, mode, max_prop_N)
        log_path = "{}.sam2csf.{}.log".format(file, qcut)
        queue_request = single_thread_factory.queue_work(command, log_path, log_path)
        if queue_request:
            p, command = queue_request
            logger.info("pID {}: {}".format(p.pid, command))
factory_barrier(single_thread_factory)
logger.info("Collating *.sam2csf.*.log files")
miseq_logging.collate_logs(root, "sam2csf.*.log", "sam2csf.log")



### Begin csf2counts
for csf_file in glob(root + '/*.csf'):
    if csf_file.endswith('.clean.csf') or csf_file.endswith('.contam.csf'):
        # in case this has been re-run
        continue
    # Determine nucleotide/amino counts, along with the consensus, in HXB2/H77 space
    mixture_cutoffs = ",".join(map(str,conseq_mixture_cutoffs))
    command = "python2.7 STEP_4_CSF2COUNTS.py {} {} {} {}".format(csf_file,mode,mixture_cutoffs,final_alignment_ref_path)
    log_path = "{}.csf2counts.log".format(csf_file)
    queue_request = single_thread_factory.queue_work(command, log_path, log_path)
    if queue_request:
        p, command = queue_request
        logger.info("pID {}: {}".format(p.pid, command))

factory_barrier(single_thread_factory)


### Begin cross-contamination filter
logger.info('Filtering for cross-contamination')

for qcut in sam2csf_q_cutoffs:
    command = 'python2.7 FILTER_CONTAMINANTS.py %s %d %d' % (root, qcut, bowtie_threads)
    log_path = 'filtering.log'
    queue_request = single_thread_factory.queue_work(command, log_path, log_path)
    if queue_request:
        p, command = queue_request
        logger.info('pID {}: {}'.format(p.pid, command))

factory_barrier(single_thread_factory)



### Begin g2p (For Amplicon)
if mode == 'Amplicon':

    # Compute g2p V3 tropism scores from HIV1B-env csf files and store in v3prot files
    for env_csf_file in glob(root + '/*.HIV1B-env.*.clean.csf'):
        command = "python2.7 STEP_3_G2P.py {} {}".format(env_csf_file, g2p_alignment_cutoff)
        log_path = "{}.g2p.log".format(env_csf_file)
        queue_request = single_thread_factory.queue_work(command, log_path, log_path)
        if queue_request:
            p, command = queue_request
            logger.info("pID {}: {}".format(p.pid, command))
    factory_barrier(single_thread_factory)
    logger.info("Collating *.g2p.log files")
    miseq_logging.collate_logs(root, "g2p.log", "g2p.log")

    # Summarize the v3prot files in v3_tropism_summary.txt
    with open("{}/v3_tropism_summary.txt".format(root), 'wb') as summary_file:
        summary_file.write("sample,q_cutoff,fpr_cutoff,min_count,total_x4,total_reads,proportion_x4\n")
        for file in glob(root + '/*.v3prot'):
            prefix, gene, sam2csf_q_cutoff = file.split('.')[:3]

            # Determine proportion x4 under different FPR cutoffs / min counts
            for fpr_cutoff in g2p_fpr_cutoffs:
                for mincount in v3_mincounts:
                    try:
                        sample = prefix.split('/')[-1]
                        proportion_x4, total_x4_count, total_count = miseqUtils.prop_x4(file, fpr_cutoff, mincount)
                        summary_file.write("{},{},{},{},{},{},{:.3}\n".format(sample, sam2csf_q_cutoff,
                                fpr_cutoff, mincount, total_x4_count, total_count, proportion_x4))
                    except Exception as e:
                        logger.warn("miseqUtils.prop_x4() threw exception '{}'".format(str(e)))

<<<<<<< HEAD
"""
### Begin csf2counts
for csf_file in glob(root + '/*.csf'):

=======
### Repeat csf2counts
for csf_file in glob(root + '/*.clean.csf'):
>>>>>>> 14b1d8e1
    # Determine nucleotide/amino counts, along with the consensus, in HXB2/H77 space
    mixture_cutoffs = ",".join(map(str,conseq_mixture_cutoffs))
    command = "python2.7 STEP_4_CSF2COUNTS.py {} {} {} {}".format(csf_file,mode,mixture_cutoffs,final_alignment_ref_path)
    log_path = "{}.csf2counts.log".format(csf_file)
    queue_request = single_thread_factory.queue_work(command, log_path, log_path)
    if queue_request:
        p, command = queue_request
        logger.info("pID {}: {}".format(p.pid, command))

factory_barrier(single_thread_factory)
logger.info("Collating csf2counts.log files")
miseq_logging.collate_logs(root, "csf2counts.log", "csf2counts.log")

# Collate lines from csf2counts-derived frequency files
collated_amino_freqs_path = "{}/amino_frequencies.csv".format(root)
logger.info("collate_frequencies({},{},{})".format(root,collated_amino_freqs_path,"amino"))
miseq_modules.collate_frequencies(root,collated_amino_freqs_path, "amino")

collated_nuc_freqs_path = "{}/nucleotide_frequencies.csv".format(root)
logger.info("collate_frequencies({},{},{})".format(root,collated_nuc_freqs_path,"nuc"))
miseq_modules.collate_frequencies(root,collated_nuc_freqs_path, "nuc")

# Collate lines from csf2counts-derived conseq files
collated_conseq_path = "{}/collated_conseqs.csv".format(root)
logger.info("collate_conseqs({},{})".format(root,collated_conseq_path))
miseq_modules.collate_conseqs(root,collated_conseq_path)

# Represent count output with respect to different region codes (Ex: V3 in env)
#logging.info("slice_outputs({})".format(root))
#miseq_modules.slice_outputs(root, region_slices)
"""


# Delete files on the local cluster that don't need to be kept
logger.info("Deleting intermediary files")
for extension in file_extensions_to_delete:
    for file in glob("{}/*.{}".format(root, extension)):
        logging.debug("os.remove({})".format(file))
        os.remove(file)

logging.shutdown()<|MERGE_RESOLUTION|>--- conflicted
+++ resolved
@@ -45,26 +45,12 @@
 fastq_files = [f for f in fastq_files if not f.endswith('.Tcontaminants.fastq')]
 for fastq in fastq_files:
     fastq_filename = os.path.basename(fastq)
-<<<<<<< HEAD
-    sample_name = fastq_filename.split('_')[0]
-
-    # TEMPORARILY DISABLE FOR MOTIVATE
-    """
-    if run_info and not run_info['Data'].has_key(sample_name):
-        logger.error('{} not in SampleSheet.csv - cannot initiate mapping for this sample'.format(sample_name))
-        continue
-    """
-    #is_t_primer = run_info['Data'][sample_name]['is_T_primer'] if run_info else '0'
-    is_t_primer = 0
-
-=======
     sample_name, sample_number = fastq_filename.split('_')[:2]
     key = sample_name + '_' + sample_number
     if run_info and not run_info['Data'].has_key(key):
         logger.error('{} not in SampleSheet.csv - cannot initiate mapping for this sample'.format(key))
         continue
     is_t_primer = run_info['Data'][key]['is_T_primer'] if run_info else '0'
->>>>>>> 14b1d8e1
     command = "python2.7 STEP_1_MAPPING.py {} {} {} {} {} {} {} {}".format(mapping_ref_path,
             fastq, consensus_q_cutoff, mode, is_t_primer, min_mapping_efficiency, max_remaps, bowtie_threads)
     log_path = "{}.mapping.log".format(fastq)
@@ -158,15 +144,8 @@
                     except Exception as e:
                         logger.warn("miseqUtils.prop_x4() threw exception '{}'".format(str(e)))
 
-<<<<<<< HEAD
-"""
-### Begin csf2counts
-for csf_file in glob(root + '/*.csf'):
-
-=======
 ### Repeat csf2counts
 for csf_file in glob(root + '/*.clean.csf'):
->>>>>>> 14b1d8e1
     # Determine nucleotide/amino counts, along with the consensus, in HXB2/H77 space
     mixture_cutoffs = ",".join(map(str,conseq_mixture_cutoffs))
     command = "python2.7 STEP_4_CSF2COUNTS.py {} {} {} {}".format(csf_file,mode,mixture_cutoffs,final_alignment_ref_path)
