--- conflicted
+++ resolved
@@ -342,8 +342,7 @@
         command_parser.add_argument(
             "--project_code",
             "-p",
-<<<<<<< HEAD
-            help="Select primers to trim: HCV or SARSCOV2.")
+            help="Select primers to trim: HCV, HIVB, HIVGHA, or SARSCOV2.")
         command_parser.add_argument(
             "-haplo_long",
             type=int,
@@ -395,9 +394,6 @@
             "-RP",
             action='store_true',
         )
-=======
-            help="Select primers to trim: HCV, HIVB, HIVGHA, or SARSCOV2.")
->>>>>>> a5ae00e3
 
     return parser
 
