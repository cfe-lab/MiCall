--- conflicted
+++ resolved
@@ -71,12 +71,8 @@
     "mypy-extensions==1.1.0",
     "gprof2dot==2025.4.14",
     "codecov==2.1.13",  # For reporting the code coverage.
-<<<<<<< HEAD
     "kivecli @ git+https://github.com/Donaim/kivecli@dd77a400b580391184fd9ea19f336b0fa9d949f1",
-    "pandas-stubs==2.3.2.250827",
-=======
     "pandas-stubs==2.3.2.250926",
->>>>>>> 3fb31a06
     "types-requests==2.32.4.20250913",
     "uv==0.8.22",
 ]
