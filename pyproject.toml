--- conflicted
+++ resolved
@@ -264,15 +264,15 @@
 ignore_missing_imports = true
 
 [[tool.mypy.overrides]]
-<<<<<<< HEAD
 module = "scipy"
 ignore_missing_imports = true
 
 [[tool.mypy.overrides]]
 module = "sortedcontainers"
-=======
+ignore_missing_imports = true
+
+[[tool.mypy.overrides]]
 module = "tomllib"
->>>>>>> 81b0cec2
 ignore_missing_imports = true
 
 [[tool.mypy.overrides]]
