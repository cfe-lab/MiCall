--- conflicted
+++ resolved
@@ -25,16 +25,10 @@
     "biopython==1.85",
     "gotoh @ git+https://github.com/cfe-lab/gotoh.git@v0.3.0#egg=gotoh&subdirectory=alignment/gotoh",
     "pyvdrm @ git+https://github.com/cfe-lab/pyvdrm.git@v0.3.2",
-<<<<<<< HEAD
-    "numpy==2.2.4",
+    "numpy==2.3.2",
     "sortedcontainers==2.4.0",
-    "scipy==1.15.2",
-    "matplotlib==3.10.1",
-=======
-    "numpy==2.3.2",
     "scipy==1.16.1",
     "matplotlib==3.10.6",
->>>>>>> 62f4c2d9
     "cutadapt==5.1",
     "python-Levenshtein==0.27.1",
     "PyYAML==6.0.2",
@@ -77,19 +71,10 @@
     "mypy-extensions==1.1.0",
     "gprof2dot==2025.4.14",
     "codecov==2.1.13",  # For reporting the code coverage.
-<<<<<<< HEAD
     "kivecli @ git+https://github.com/Donaim/kivecli@dd77a400b580391184fd9ea19f336b0fa9d949f1",
-    "pandas-stubs==2.2.3.250308",
-    "uv==0.8.9",
-]
-denovo = [
-    # Requirements for running De-Novo pipeline (only problematic ones).
-    "iva @ git+https://github.com/cfe-lab/iva.git@v1.1.1",
-=======
     "pandas-stubs==2.3.2.250827",
     "types-requests==2.32.4.20250809",
     "uv==0.8.14",
->>>>>>> 62f4c2d9
 ]
 watcher = [
     # Requirements for running the MISEQ_MONITOR.py script
