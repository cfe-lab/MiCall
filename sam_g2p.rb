--- conflicted
+++ resolved
@@ -1,234 +1,3 @@
-<<<<<<< HEAD
-=begin
-Iterate through a CSV (produced by remap.py) where each row contains
- the contents of a SAM file.
-Sequences have already been restricted to HIV env V3 if the reads were
- mapped to the 'V3LOOP' region.
-Do not attempt to clean sequence based on CIGAR string.
-Apply Conan's implementation of the geno2pheno (g2p) coreceptor
- tropism prediction algorithm to each entry.  Output tuples of header,
- g2p score, FPR, and g2p-aligned protein sequence.
-
-Call:
-ruby sam_to_g2p.rb <INPUT SAM csv> <OUTPUT scored csv>
-
-Dependencies:
-BioRuby
-pssm_lib.rb
-g2p.matrix
-CSV [Ruby module]
-=end
-
-require 'faster_csv'
-require './pssm_lib'
-require 'bio'
-
-QMIN = 20
-QCUT = 10
-QDELTA = 5
-
-def apply_cigar (cigar, seq, qual)
-    newseq = ''
-    newqual = ''
-    tokens = cigar.scan(/[0-9]+[MIDNSHPX=]/)
-    if tokens.length == 0
-        return Nil, Nil, Nil
-    end
-    shift = 0
-    if tokens[0][-1,1] == 'S'
-        shift = tokens[0][0..-2].to_i
-    end
-    left = 0
-    tokens.each { |token|
-        length = token[0..-2].to_i
-        right = left + length - 1
-        operation = token[-1,1]
-        if operation == 'M'
-            newseq += seq[left..right]
-            newqual += qual[left..right]
-            left += length
-        elsif operation == 'D'
-            newseq += '-'*length
-            newqual += ' '*length
-        elsif operation == 'I'
-            if length % 3 > 0
-                left += length
-                next
-            end
-            its_quals = qual[left..right].unpack('C*') # array of ASCII codes
-            if its_quals.map{|asc| asc-33 >= QMIN}.all?
-                newseq += seq[left..right]
-                newqual += qual[left..right]
-            end
-            left += length
-            next
-        elsif operation == 'S'
-            left += length
-            next
-        else
-            puts 'Unable to handle operation #{operation}'
-        end
-    }
-    return shift, newseq, newqual
-end
-
-def merge_pairs (seq1, seq2, qual1, qual2)
-    mseq = ''
-    if seq2.length < seq1.length # make sure seq2 is longer
-      seq1, seq2 = seq2, seq1 
-      qual1, qual2 = qual2, qual1
-    end
-    i = 0
-    qual1_ints = qual1.unpack('C*')
-    qual2_ints = qual2.unpack('C*')
-    qual1_ints.map! {|x| x - 33}
-    qual2_ints.map! {|x| x - 33}
-    
-    seq2.each_byte { |b2|
-        c2 = b2.chr
-        q2 = qual2_ints[i]
-        if i < seq1.length
-            c1 = seq1[i,1]
-            q1 = qual1_ints[i]
-            if c1 == '-' and c2 == '-'
-                mseq += '-'
-                next
-            end
-            if c1 == c2
-                if q1 > QCUT or q2 > QCUT
-                    mseq += c1
-                else
-                    mseq += 'N'
-                end
-            else
-                if (q2 - q1).abs >= QDELTA
-                    if q1 > [q2, QCUT].max
-                        mseq += c1
-                    elsif q2 > [q1, QCUT].max
-                        mseq += c2
-                    else
-                        mseq += 'N'
-                    end
-                else
-                    mseq += 'N'
-                end
-            end
-        else
-            # past the end of read 1
-            if c2 == '-' and q2 == 0
-                mseq += 'n' # interval between reads
-            else
-                if q2 > QCUT
-                    mseq += c2
-                else
-                    mseq += 'N'
-                end
-            end
-        end
-        i += 1 # increment at end of loop
-    }
-    return mseq
-end
-
-
-
-
-# convert file contents into hash
-pairs = Hash.new  # cache read for pairing
-merged = Hash.new # tabulate merged sequence variants
-sample_name = ''
-
-FasterCSV.foreach(ARGV[0]) do |row|
-    sample_name, qname, flag, rname, pos, mapq, cigar, rnext, pnext, tlen, seq, qual = row
-    if rname != 'V3LOOP'
-        # uninteresting region or the header row
-        next
-    end
-    shift, seq1, qual1 = apply_cigar(cigar, seq, qual)
-    pos1 = pos.to_i-1
-    seq2 = '-'*pos1 + seq1 # pad the sequence
-    qual2 = '!'*pos1 + qual1
-    
-    pair = pairs[qname]
-    if pair == nil
-      # cache this read
-      pairs[qname] = {'seq'=>seq2, 'qual'=>qual2}
-    else
-      # merge reads
-      pairs.delete(qname)
-      seq1 = pair['seq'] # retrieve from cache
-      qual1 = pair['qual']
-      
-      mseq = merge_pairs(seq1, seq2, qual1, qual2)
-      
-      count = merged.fetch(mseq, 0)
-      merged[mseq] = count + 1
-    end
-end  
-
-sorted = merged.sort_by {|k,v| v}.reverse  # sort by count in descending order
-
-# apply g2p algorithm to merged reads
-f = File.open(ARGV[1], mode='w') # write-only
-f.write("sample,rank,count,g2p,fpr,aligned,error\n")  # CSV header
-
-rank = 0
-sorted.each do |s, count|
-    rank += 1
-    prefix = "#{sample_name},#{rank},#{count}"
-    seq = s.delete '-'
-    if (seq.count 'N') > (0.5*seq.length)
-        # if more than 50% of sequence is garbage
-        f.write("#{prefix},,,,low quality\n")
-        next
-    end
-    
-    if s.length % 3 != 0
-        f.write("#{prefix},,,,notdiv3\n")
-        next
-    end
-    
-    if seq.length == 0
-      f.write("#{prefix},,,,zerolength\n")
-      next
-    end
-    
-    dna = Bio::Sequence.auto(seq)
-    prot = dna.translate
-
-    # sanity check 1 - bounded by cysteines
-    if !prot.match(/^C/) || !prot.match(/C$/)
-        f.write("#{prefix},,,#{prot},cysteines\n")
-        next
-    end
-
-    # sanity check 2 - no ambiguous codons
-    if prot.count('X') > 0
-        f.write("#{prefix},,,#{prot},ambiguous\n")
-        next
-    end
-
-    # sanity check 3 - no stop codons
-    if prot.count('*') > 0
-        f.write("#{prefix},,,#{prot},stop codons\n")
-        next
-    end
-
-    # sanity check 4 - V3 length in range 32-40 inclusive
-    if prot.length < 32 || prot.length > 40
-        f.write("#{prefix},,,#{prot},length\n")
-        next
-    end
-
-    score, aligned = run_g2p(seq, $std_v3_g2p, load_matrix('g2p'))
-    aligned2 = aligned.flatten * ""
-    fpr = g2p_to_fpr(score)
-    f.write("#{prefix},#{score},#{fpr},#{aligned2},\n")
-end
-
-f.close()
-
-=======
 =begin
 Iterate through a CSV (produced by remap.py) where each row contains
  the contents of a SAM file.
@@ -464,5 +233,4 @@
     f.write("#{prefix},#{score},#{fpr},#{aligned2},\n")
 end
 
-f.close()
->>>>>>> 7429b7b6
+f.close()