--- conflicted
+++ resolved
@@ -5,12 +5,8 @@
 3) Upload results back to macdatafile
 """
 from settings import *
-<<<<<<< HEAD
-pipeline_version = '5.1-Updated-Refs'
-=======
-#pipeline_version = '5.1-Updated-Refs-RUNNING-AT-Q30'
+
 pipeline_version = '5.2'
->>>>>>> 14b1d8e1
 
 import logging, miseq_logging, miseqUtils, os, subprocess, sys, time
 from glob import glob
